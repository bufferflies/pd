// Copyright 2017 TiKV Project Authors.
//
// Licensed under the Apache License, Version 2.0 (the "License");
// you may not use this file except in compliance with the License.
// You may obtain a copy of the License at
//
//     http://www.apache.org/licenses/LICENSE-2.0
//
// Unless required by applicable law or agreed to in writing, software
// distributed under the License is distributed on an "AS IS" BASIS,
// WITHOUT WARRANTIES OR CONDITIONS OF ANY KIND, either express or implied.
// See the License for the specific language governing permissions and
// limitations under the License.

package schedulers

import (
	"bytes"
	"fmt"

	"math"
	"math/rand"
	"net/http"
	"sort"
	"strconv"
	"strings"
	"time"

	"github.com/pingcap/kvproto/pkg/metapb"
	"github.com/pingcap/kvproto/pkg/pdpb"
	"github.com/pingcap/log"
	"github.com/prometheus/client_golang/prometheus"
	"github.com/tikv/pd/pkg/core"
	"github.com/tikv/pd/pkg/core/constant"
	"github.com/tikv/pd/pkg/errs"
	"github.com/tikv/pd/pkg/schedule"
	"github.com/tikv/pd/pkg/schedule/filter"
	"github.com/tikv/pd/pkg/schedule/operator"
	"github.com/tikv/pd/pkg/schedule/plan"
	"github.com/tikv/pd/pkg/slice"
	"github.com/tikv/pd/pkg/statistics"
	"github.com/tikv/pd/pkg/utils/keyutil"
	"github.com/tikv/pd/pkg/utils/syncutil"
	"go.uber.org/zap"
)

var (
	statisticsInterval = time.Second
	// WithLabelValues is a heavy operation, define variable to avoid call it every time.
	hotSchedulerCounter                     = schedulerCounter.WithLabelValues(HotRegionName, "schedule")
	hotSchedulerSkipCounter                 = schedulerCounter.WithLabelValues(HotRegionName, "skip")
	hotSchedulerSearchRevertRegionsCounter  = schedulerCounter.WithLabelValues(HotRegionName, "search_revert_regions")
	hotSchedulerNotSameEngineCounter        = schedulerCounter.WithLabelValues(HotRegionName, "not_same_engine")
	hotSchedulerNoRegionCounter             = schedulerCounter.WithLabelValues(HotRegionName, "no_region")
	hotSchedulerUnhealthyReplicaCounter     = schedulerCounter.WithLabelValues(HotRegionName, "unhealthy_replica")
	hotSchedulerAbnormalReplicaCounter      = schedulerCounter.WithLabelValues(HotRegionName, "abnormal_replica")
	hotSchedulerCreateOperatorFailedCounter = schedulerCounter.WithLabelValues(HotRegionName, "create_operator_failed")
	hotSchedulerNewOperatorCounter          = schedulerCounter.WithLabelValues(HotRegionName, "new_operator")
	hotSchedulerSnapshotSenderLimitCounter  = schedulerCounter.WithLabelValues(HotRegionName, "snapshot_sender_limit")

	// counter related with the split region
	hotSchedulerNotFoundSplitKeysCounter       = schedulerCounter.WithLabelValues(HotRegionName, "not_found_split_keys")
	hotSchedulerRegionBucketsNotHotCounter     = schedulerCounter.WithLabelValues(HotRegionName, "region_buckets_not_hot")
	hotSchedulerSplitSuccessCounter            = schedulerCounter.WithLabelValues(HotRegionName, "split_success")
	hotSchedulerNeedSplitBeforeScheduleCounter = schedulerCounter.WithLabelValues(HotRegionName, "need_split_before_move_peer")

	hotSchedulerMoveLeaderCounter     = schedulerCounter.WithLabelValues(HotRegionName, moveLeader.String())
	hotSchedulerMovePeerCounter       = schedulerCounter.WithLabelValues(HotRegionName, movePeer.String())
	hotSchedulerTransferLeaderCounter = schedulerCounter.WithLabelValues(HotRegionName, transferLeader.String())

	readSkipAllDimUniformStoreCounter    = schedulerCounter.WithLabelValues(HotRegionName, "read-skip-all-dim-uniform-store")
	writeSkipAllDimUniformStoreCounter   = schedulerCounter.WithLabelValues(HotRegionName, "write-skip-all-dim-uniform-store")
	readSkipByteDimUniformStoreCounter   = schedulerCounter.WithLabelValues(HotRegionName, "read-skip-byte-uniform-store")
	writeSkipByteDimUniformStoreCounter  = schedulerCounter.WithLabelValues(HotRegionName, "write-skip-byte-uniform-store")
	readSkipKeyDimUniformStoreCounter    = schedulerCounter.WithLabelValues(HotRegionName, "read-skip-key-uniform-store")
	writeSkipKeyDimUniformStoreCounter   = schedulerCounter.WithLabelValues(HotRegionName, "write-skip-key-uniform-store")
	readSkipQueryDimUniformStoreCounter  = schedulerCounter.WithLabelValues(HotRegionName, "read-skip-query-uniform-store")
	writeSkipQueryDimUniformStoreCounter = schedulerCounter.WithLabelValues(HotRegionName, "write-skip-query-uniform-store")

	pendingOpFails = schedulerStatus.WithLabelValues(HotRegionName, "pending_op_fails")
)

type baseHotScheduler struct {
	*BaseScheduler
	// store information, including pending Influence by resource type
	// Every time `Schedule()` will recalculate it.
	stInfos map[uint64]*statistics.StoreSummaryInfo
	// temporary states but exported to API or metrics
	// Every time `Schedule()` will recalculate it.
	stLoadInfos    [resourceTypeLen]map[uint64]*statistics.StoreLoadDetail
	stHistoryLoads *statistics.StoreHistoryLoads
	// temporary states
	// Every time `Schedule()` will recalculate it.
	storesLoads map[uint64][]float64
	// regionPendings stores regionID -> pendingInfluence
	// this records regionID which have pending Operator by operation type. During filterHotPeers, the hot peers won't
	// be selected if its owner region is tracked in this attribute.
	regionPendings  map[uint64]*pendingInfluence
	types           []statistics.RWType
	r               *rand.Rand
	updateReadTime  time.Time
	updateWriteTime time.Time
}

func newBaseHotScheduler(opController *schedule.OperatorController) *baseHotScheduler {
	base := NewBaseScheduler(opController)
	ret := &baseHotScheduler{
		BaseScheduler:  base,
		types:          []statistics.RWType{statistics.Write, statistics.Read},
		regionPendings: make(map[uint64]*pendingInfluence),
		stHistoryLoads: statistics.NewStoreHistoryLoads(statistics.DimLen),
		r:              rand.New(rand.NewSource(time.Now().UnixNano())),
	}
	for ty := resourceType(0); ty < resourceTypeLen; ty++ {
		ret.stLoadInfos[ty] = map[uint64]*statistics.StoreLoadDetail{}
	}
	return ret
}

// prepareForBalance calculate the summary of pending Influence for each store and prepare the load detail for
// each store, only update read or write load detail
func (h *baseHotScheduler) prepareForBalance(rw statistics.RWType, cluster schedule.Cluster) {
	h.stInfos = statistics.SummaryStoreInfos(cluster.GetStores())
	h.summaryPendingInfluence(cluster)
	h.storesLoads = cluster.GetStoresLoads()
	isTraceRegionFlow := cluster.GetOpts().IsTraceRegionFlow()

	prepare := func(regionStats map[uint64][]*statistics.HotPeerStat, resource constant.ResourceKind) {
		ty := buildResourceType(rw, resource)
		h.stLoadInfos[ty] = statistics.SummaryStoresLoad(
			h.stInfos,
			h.storesLoads,
			h.stHistoryLoads,
			regionStats,
			isTraceRegionFlow,
			rw, resource)
	}
	switch rw {
	case statistics.Read:
		// update read statistics
		if time.Since(h.updateReadTime) >= statisticsInterval {
			regionRead := cluster.RegionReadStats()
			prepare(regionRead, constant.LeaderKind)
			prepare(regionRead, constant.RegionKind)
			h.updateReadTime = time.Now()
		}
	case statistics.Write:
		// update write statistics
		if time.Since(h.updateWriteTime) >= statisticsInterval {
			regionWrite := cluster.RegionWriteStats()
			prepare(regionWrite, constant.LeaderKind)
			prepare(regionWrite, constant.RegionKind)
			h.updateWriteTime = time.Now()
		}
	}
}

// summaryPendingInfluence calculate the summary of pending Influence for each store
// and clean the region from regionInfluence if they have ended operator.
// It makes each dim rate or count become `weight` times to the origin value.
func (h *baseHotScheduler) summaryPendingInfluence(cluster schedule.Cluster) {
	for id, p := range h.regionPendings {
		from := h.stInfos[p.from]
		to := h.stInfos[p.to]
		maxZombieDur := p.maxZombieDuration
		weight, needGC := calcPendingInfluence(p.op, maxZombieDur)

		if needGC {
			delete(h.regionPendings, id)
			continue
		}

		if from != nil && weight > 0 {
			from.AddInfluence(&p.origin, -weight)
		}
		if to != nil && weight > 0 {
			to.AddInfluence(&p.origin, weight)
		}
	}
	for storeID, info := range h.stInfos {
		storeLabel := strconv.FormatUint(storeID, 10)
		if infl := info.PendingSum; infl != nil {
			statistics.ForeachRegionStats(func(rwTy statistics.RWType, dim int, kind statistics.RegionStatKind) {
				cluster.SetHotPendingInfluenceMetrics(storeLabel, rwTy.String(), statistics.DimToString(dim), infl.Loads[kind])
			})
		}
	}
}

func (h *baseHotScheduler) randomRWType() statistics.RWType {
	return h.types[h.r.Int()%len(h.types)]
}

const (
	// HotRegionName is balance hot region scheduler name.
	HotRegionName = "balance-hot-region-scheduler"
	// HotRegionType is balance hot region scheduler type.
	HotRegionType = "hot-region"

	minHotScheduleInterval = time.Second
	maxHotScheduleInterval = 20 * time.Second
)

var (
	// schedulePeerPr the probability of schedule the hot peer.
	schedulePeerPr = 0.66
	// pendingAmpFactor will amplify the impact of pending influence, making scheduling slower or even serial when two stores are close together
	pendingAmpFactor = 2.0
	// If the distribution of a dimension is below the corresponding stddev threshold, then scheduling will no longer be based on this dimension,
	// as it implies that this dimension is sufficiently uniform.
	stddevThreshold = 0.1

	splitBucket = "split-hot-region"
)

type hotScheduler struct {
	name string
	*baseHotScheduler
	syncutil.RWMutex
	// config of hot scheduler
	conf                *hotRegionSchedulerConfig
	searchRevertRegions [resourceTypeLen]bool // Whether to search revert regions.
}

func newHotScheduler(opController *schedule.OperatorController, conf *hotRegionSchedulerConfig) *hotScheduler {
	base := newBaseHotScheduler(opController)
	ret := &hotScheduler{
		name:             HotRegionName,
		baseHotScheduler: base,
		conf:             conf,
	}
	for ty := resourceType(0); ty < resourceTypeLen; ty++ {
		ret.searchRevertRegions[ty] = false
	}
	return ret
}

func (h *hotScheduler) GetName() string {
	return h.name
}

func (h *hotScheduler) GetType() string {
	return HotRegionType
}

func (h *hotScheduler) EncodeConfig() ([]byte, error) {
	return h.conf.EncodeConfig()
}

func (h *hotScheduler) ServeHTTP(w http.ResponseWriter, r *http.Request) {
	h.conf.ServeHTTP(w, r)
}

func (h *hotScheduler) GetMinInterval() time.Duration {
	return minHotScheduleInterval
}

func (h *hotScheduler) GetNextInterval(interval time.Duration) time.Duration {
	return intervalGrow(h.GetMinInterval(), maxHotScheduleInterval, exponentialGrowth)
}

func (h *hotScheduler) IsScheduleAllowed(cluster schedule.Cluster) bool {
	allowed := h.OpController.OperatorCount(operator.OpHotRegion) < cluster.GetOpts().GetHotRegionScheduleLimit()
	if !allowed {
		operator.OperatorLimitCounter.WithLabelValues(h.GetType(), operator.OpHotRegion.String()).Inc()
	}
	return allowed
}

func (h *hotScheduler) Schedule(cluster schedule.Cluster, dryRun bool) ([]*operator.Operator, []plan.Plan) {
	hotSchedulerCounter.Inc()
	rw := h.randomRWType()
	return h.dispatch(rw, cluster), nil
}

func (h *hotScheduler) dispatch(typ statistics.RWType, cluster schedule.Cluster) []*operator.Operator {
	h.Lock()
	defer h.Unlock()
	h.prepareForBalance(typ, cluster)
	// it can not move earlier to support to use api and metrics.
	if h.conf.IsForbidRWType(typ) {
		return nil
	}
	switch typ {
	case statistics.Read:
		return h.balanceHotReadRegions(cluster)
	case statistics.Write:
		return h.balanceHotWriteRegions(cluster)
	}
	return nil
}

func (h *hotScheduler) tryAddPendingInfluence(op *operator.Operator, srcStore, dstStore uint64, infl statistics.Influence, maxZombieDur time.Duration) bool {
	regionID := op.RegionID()
	_, ok := h.regionPendings[regionID]
	if ok {
		pendingOpFails.Inc()
		return false
	}

	influence := newPendingInfluence(op, srcStore, dstStore, infl, maxZombieDur)
	h.regionPendings[regionID] = influence

	statistics.ForeachRegionStats(func(rwTy statistics.RWType, dim int, kind statistics.RegionStatKind) {
		hotPeerHist.WithLabelValues(h.GetName(), rwTy.String(), statistics.DimToString(dim)).Observe(infl.Loads[kind])
	})
	return true
}

func (h *hotScheduler) balanceHotReadRegions(cluster schedule.Cluster) []*operator.Operator {
	leaderSolver := newBalanceSolver(h, cluster, statistics.Read, transferLeader)
	leaderOps := leaderSolver.solve()
	peerSolver := newBalanceSolver(h, cluster, statistics.Read, movePeer)
	peerOps := peerSolver.solve()
	if len(leaderOps) == 0 && len(peerOps) == 0 {
		hotSchedulerSkipCounter.Inc()
		return nil
	}
	if len(leaderOps) == 0 {
		if peerSolver.tryAddPendingInfluence() {
			return peerOps
		}
		hotSchedulerSkipCounter.Inc()
		return nil
	}
	if len(peerOps) == 0 {
		if leaderSolver.tryAddPendingInfluence() {
			return leaderOps
		}
		hotSchedulerSkipCounter.Inc()
		return nil
	}
	leaderSolver.cur = leaderSolver.best
	if leaderSolver.betterThan(peerSolver.best) {
		if leaderSolver.tryAddPendingInfluence() {
			return leaderOps
		}
		if peerSolver.tryAddPendingInfluence() {
			return peerOps
		}
	} else {
		if peerSolver.tryAddPendingInfluence() {
			return peerOps
		}
		if leaderSolver.tryAddPendingInfluence() {
			return leaderOps
		}
	}
	hotSchedulerSkipCounter.Inc()
	return nil
}

func (h *hotScheduler) balanceHotWriteRegions(cluster schedule.Cluster) []*operator.Operator {
	// prefer to balance by peer
	s := h.r.Intn(100)
	switch {
	case s < int(schedulePeerPr*100):
		peerSolver := newBalanceSolver(h, cluster, statistics.Write, movePeer)
		ops := peerSolver.solve()
		if len(ops) > 0 && peerSolver.tryAddPendingInfluence() {
			return ops
		}
	default:
	}

	leaderSolver := newBalanceSolver(h, cluster, statistics.Write, transferLeader)
	ops := leaderSolver.solve()
	if len(ops) > 0 && leaderSolver.tryAddPendingInfluence() {
		return ops
	}

	hotSchedulerSkipCounter.Inc()
	return nil
}

type solution struct {
	srcStore     *statistics.StoreLoadDetail
	region       *core.RegionInfo // The region of the main balance effect. Relate mainPeerStat. srcStore -> dstStore
	mainPeerStat *statistics.HotPeerStat

	dstStore       *statistics.StoreLoadDetail
	revertRegion   *core.RegionInfo // The regions to hedge back effects. Relate revertPeerStat. dstStore -> srcStore
	revertPeerStat *statistics.HotPeerStat

	cachedPeersRate []float64

	// progressiveRank measures the contribution for balance.
	// The smaller the rank, the better this solution is.
	// If progressiveRank <= 0, this solution makes thing better.
	// 0 indicates that this is a solution that cannot be used directly, but can be optimized.
	// 1 indicates that this is a non-optimizable solution.
	// See `calcProgressiveRank` for more about progressive rank.
	progressiveRank int64
	// only for rank v2
	firstScore  int
	secondScore int
}

// getExtremeLoad returns the min load of the src store and the max load of the dst store.
// If peersRate is negative, the direction is reversed.
func (s *solution) getExtremeLoad(dim int) (src float64, dst float64) {
	if s.getPeersRateFromCache(dim) >= 0 {
		return s.srcStore.LoadPred.Min().Loads[dim], s.dstStore.LoadPred.Max().Loads[dim]
	}
	return s.srcStore.LoadPred.Max().Loads[dim], s.dstStore.LoadPred.Min().Loads[dim]
}

// getCurrentLoad returns the current load of the src store and the dst store.
func (s *solution) getCurrentLoad(dim int) (src float64, dst float64) {
	return s.srcStore.LoadPred.Current.Loads[dim], s.dstStore.LoadPred.Current.Loads[dim]
}

// getPendingLoad returns the pending load of the src store and the dst store.
func (s *solution) getPendingLoad(dim int) (src float64, dst float64) {
	return s.srcStore.LoadPred.Pending().Loads[dim], s.dstStore.LoadPred.Pending().Loads[dim]
}

// calcPeersRate precomputes the peer rate and stores it in cachedPeersRate.
func (s *solution) calcPeersRate(dims ...int) {
	s.cachedPeersRate = make([]float64, statistics.DimLen)
	for _, dim := range dims {
		peersRate := s.mainPeerStat.GetLoad(dim)
		if s.revertPeerStat != nil {
			peersRate -= s.revertPeerStat.GetLoad(dim)
		}
		s.cachedPeersRate[dim] = peersRate
	}
}

// getPeersRateFromCache returns the load of the peer. Need to calcPeersRate first.
func (s *solution) getPeersRateFromCache(dim int) float64 {
	return s.cachedPeersRate[dim]
}

// isAvailable returns the solution is available.
// The solution should have no revertRegion and progressiveRank < 0.
func isAvailableV1(s *solution) bool {
	return s.progressiveRank < 0
}

type balanceSolver struct {
	schedule.Cluster
	sche         *hotScheduler
	stLoadDetail map[uint64]*statistics.StoreLoadDetail
	rwTy         statistics.RWType
	opTy         opType
	resourceTy   resourceType

	cur *solution

	best *solution
	ops  []*operator.Operator

	maxSrc   *statistics.StoreLoad
	minDst   *statistics.StoreLoad
	rankStep *statistics.StoreLoad

	// firstPriority and secondPriority indicate priority of hot schedule
	// they may be byte(0), key(1), query(2), and always less than dimLen
	firstPriority  int
	secondPriority int

	greatDecRatio float64
	minorDecRatio float64
	maxPeerNum    int
	minHotDegree  int

	firstPriorityV2Ratios  *rankV2Ratios
	secondPriorityV2Ratios *rankV2Ratios

	// The rank correlation function used according to the version
	isAvailable                 func(*solution) bool
	filterUniformStore          func() (string, bool)
	needSearchRevertRegions     func() bool
	setSearchRevertRegions      func()
	calcProgressiveRank         func()
	betterThan                  func(*solution) bool
	rankToDimString             func() string
	checkByPriorityAndTolerance func(loads []float64, f func(int) bool) bool
	checkHistoryLoadsByPriority func(loads [][]float64, f func(int) bool) bool
}

func (bs *balanceSolver) init() {
	// Init store load detail according to the type.
	bs.resourceTy = toResourceType(bs.rwTy, bs.opTy)
	bs.stLoadDetail = bs.sche.stLoadInfos[bs.resourceTy]

	bs.maxSrc = &statistics.StoreLoad{Loads: make([]float64, statistics.DimLen)}
	bs.minDst = &statistics.StoreLoad{
		Loads: make([]float64, statistics.DimLen),
		Count: math.MaxFloat64,
	}
	for i := range bs.minDst.Loads {
		bs.minDst.Loads[i] = math.MaxFloat64
	}
	maxCur := &statistics.StoreLoad{Loads: make([]float64, statistics.DimLen)}

	for _, detail := range bs.stLoadDetail {
		bs.maxSrc = statistics.MaxLoad(bs.maxSrc, detail.LoadPred.Min())
		bs.minDst = statistics.MinLoad(bs.minDst, detail.LoadPred.Max())
		maxCur = statistics.MaxLoad(maxCur, &detail.LoadPred.Current)
	}

	rankStepRatios := []float64{
		statistics.ByteDim:  bs.sche.conf.GetByteRankStepRatio(),
		statistics.KeyDim:   bs.sche.conf.GetKeyRankStepRatio(),
		statistics.QueryDim: bs.sche.conf.GetQueryRateRankStepRatio()}
	stepLoads := make([]float64, statistics.DimLen)
	for i := range stepLoads {
		stepLoads[i] = maxCur.Loads[i] * rankStepRatios[i]
	}
	bs.rankStep = &statistics.StoreLoad{
		Loads: stepLoads,
		Count: maxCur.Count * bs.sche.conf.GetCountRankStepRatio(),
	}

	bs.firstPriority, bs.secondPriority = prioritiesToDim(bs.getPriorities())
	bs.greatDecRatio, bs.minorDecRatio = bs.sche.conf.GetGreatDecRatio(), bs.sche.conf.GetMinorDecRatio()
	bs.maxPeerNum = bs.sche.conf.GetMaxPeerNumber()
	bs.minHotDegree = bs.GetOpts().GetHotRegionCacheHitsThreshold()

	switch bs.sche.conf.GetRankFormulaVersion() {
	case "v1":
		bs.initRankV1()
	default:
		bs.initRankV2()
	}
}

func (bs *balanceSolver) initRankV1() {
	bs.isAvailable = isAvailableV1
	bs.filterUniformStore = bs.filterUniformStoreV1
	bs.needSearchRevertRegions = func() bool { return false }
	bs.setSearchRevertRegions = func() {}
	bs.calcProgressiveRank = bs.calcProgressiveRankV1
	bs.betterThan = bs.betterThanV1
	bs.rankToDimString = bs.rankToDimStringV1
	bs.pickCheckPolicyV1()
}

func (bs *balanceSolver) pickCheckPolicyV1() {
	switch {
	case bs.resourceTy == writeLeader:
		bs.checkByPriorityAndTolerance = bs.checkByPriorityAndToleranceFirstOnly
		bs.checkHistoryLoadsByPriority = bs.checkHistoryByPriorityAndToleranceFirstOnly
	case bs.sche.conf.IsStrictPickingStoreEnabled():
		bs.checkByPriorityAndTolerance = bs.checkByPriorityAndToleranceAllOf
		bs.checkHistoryLoadsByPriority = bs.checkHistoryLoadsByPriorityAndToleranceAllOf
	default:
		bs.checkByPriorityAndTolerance = bs.checkByPriorityAndToleranceFirstOnly
		bs.checkHistoryLoadsByPriority = bs.checkHistoryByPriorityAndToleranceFirstOnly
	}
}

func (bs *balanceSolver) isSelectedDim(dim int) bool {
	return dim == bs.firstPriority || dim == bs.secondPriority
}

func (bs *balanceSolver) getPriorities() []string {
	querySupport := bs.sche.conf.checkQuerySupport(bs.Cluster)
	// For read, transfer-leader and move-peer have the same priority config
	// For write, they are different
	switch bs.resourceTy {
	case readLeader, readPeer:
		return adjustPrioritiesConfig(querySupport, bs.sche.conf.GetReadPriorities(), getReadPriorities)
	case writeLeader:
		return adjustPrioritiesConfig(querySupport, bs.sche.conf.GetWriteLeaderPriorities(), getWriteLeaderPriorities)
	case writePeer:
		return adjustPrioritiesConfig(querySupport, bs.sche.conf.GetWritePeerPriorities(), getWritePeerPriorities)
	}
	log.Error("illegal type or illegal operator while getting the priority", zap.String("type", bs.rwTy.String()), zap.String("operator", bs.opTy.String()))
	return []string{}
}

func newBalanceSolver(sche *hotScheduler, cluster schedule.Cluster, rwTy statistics.RWType, opTy opType) *balanceSolver {
	bs := &balanceSolver{
		Cluster: cluster,
		sche:    sche,
		rwTy:    rwTy,
		opTy:    opTy,
	}
	bs.init()
	return bs
}

func (bs *balanceSolver) isValid() bool {
	if bs.Cluster == nil || bs.sche == nil || bs.stLoadDetail == nil {
		return false
	}
	return true
}

func (bs *balanceSolver) filterUniformStoreV1() (string, bool) {
	if !bs.enableExpectation() {
		return "", false
	}
	// Because region is available for src and dst, so stddev is the same for both, only need to calcurate one.
	isUniformFirstPriority, isUniformSecondPriority := bs.isUniformFirstPriority(bs.cur.srcStore), bs.isUniformSecondPriority(bs.cur.srcStore)
	if isUniformFirstPriority && isUniformSecondPriority {
		// If both dims are enough uniform, any schedule is unnecessary.
		return "all-dim", true
	}
	if isUniformFirstPriority && (bs.cur.progressiveRank == -1 || bs.cur.progressiveRank == -3) {
		// If first priority dim is enough uniform, -1 is unnecessary and maybe lead to worse balance for second priority dim
		return dimToString(bs.firstPriority), true
	}
	if isUniformSecondPriority && bs.cur.progressiveRank == -2 {
		// If second priority dim is enough uniform, -2 is unnecessary and maybe lead to worse balance for first priority dim
		return dimToString(bs.secondPriority), true
	}
	return "", false
}

// solve travels all the src stores, hot peers, dst stores and select each one of them to make a best scheduling solution.
// The comparing between solutions is based on calcProgressiveRank.
func (bs *balanceSolver) solve() []*operator.Operator {
	if !bs.isValid() {
		return nil
	}
	bs.cur = &solution{}
	tryUpdateBestSolution := func() {
		if label, ok := bs.filterUniformStore(); ok {
			bs.skipCounter(label).Inc()
			return
		}
		if bs.isAvailable(bs.cur) && bs.betterThan(bs.best) {
			if newOps := bs.buildOperators(); len(newOps) > 0 {
				bs.ops = newOps
				clone := *bs.cur
				bs.best = &clone
			}
		}
	}

	// Whether to allow move region peer from dstStore to srcStore
	var allowRevertRegion func(region *core.RegionInfo, srcStoreID uint64) bool
	if bs.opTy == transferLeader {
		allowRevertRegion = func(region *core.RegionInfo, srcStoreID uint64) bool {
			return region.GetStorePeer(srcStoreID) != nil
		}
	} else {
		allowRevertRegion = func(region *core.RegionInfo, srcStoreID uint64) bool {
			return region.GetStorePeer(srcStoreID) == nil
		}
	}
	snapshotFilter := filter.NewSnapshotSendFilter(bs.GetStores(), constant.Medium)
	for _, srcStore := range bs.filterSrcStores() {
		bs.cur.srcStore = srcStore
		srcStoreID := srcStore.GetID()
		for _, mainPeerStat := range bs.filterHotPeers(srcStore) {
			if bs.cur.region = bs.getRegion(mainPeerStat, srcStoreID); bs.cur.region == nil {
				continue
			} else if bs.opTy == movePeer {
				if !snapshotFilter.Select(bs.cur.region).IsOK() {
					hotSchedulerSnapshotSenderLimitCounter.Inc()
					continue
				}
			}
			bs.cur.mainPeerStat = mainPeerStat

			for _, dstStore := range bs.filterDstStores() {
				bs.cur.dstStore = dstStore
				bs.calcProgressiveRank()
				tryUpdateBestSolution()
				if bs.needSearchRevertRegions() {
					hotSchedulerSearchRevertRegionsCounter.Inc()
					dstStoreID := dstStore.GetID()
					for _, revertPeerStat := range bs.filterHotPeers(bs.cur.dstStore) {
						revertRegion := bs.getRegion(revertPeerStat, dstStoreID)
						if revertRegion == nil || revertRegion.GetID() == bs.cur.region.GetID() ||
							!allowRevertRegion(revertRegion, srcStoreID) {
							continue
						}
						bs.cur.revertPeerStat = revertPeerStat
						bs.cur.revertRegion = revertRegion
						bs.calcProgressiveRank()
						tryUpdateBestSolution()
					}
					bs.cur.revertPeerStat = nil
					bs.cur.revertRegion = nil
				}
			}
		}
	}

	bs.setSearchRevertRegions()
	return bs.ops
}

func (bs *balanceSolver) skipCounter(label string) prometheus.Counter {
	if bs.rwTy == statistics.Read {
		switch label {
		case "byte":
			return readSkipByteDimUniformStoreCounter
		case "key":
			return readSkipKeyDimUniformStoreCounter
		case "query":
			return readSkipQueryDimUniformStoreCounter
		default:
			return readSkipAllDimUniformStoreCounter
		}
	}
	switch label {
	case "byte":
		return writeSkipByteDimUniformStoreCounter
	case "key":
		return writeSkipKeyDimUniformStoreCounter
	case "query":
		return writeSkipQueryDimUniformStoreCounter
	default:
		return writeSkipAllDimUniformStoreCounter
	}
}

func (bs *balanceSolver) tryAddPendingInfluence() bool {
	if bs.best == nil || len(bs.ops) == 0 {
		return false
	}
	if bs.best.srcStore.IsTiFlash() != bs.best.dstStore.IsTiFlash() {
		hotSchedulerNotSameEngineCounter.Inc()
		return false
	}
	maxZombieDur := bs.calcMaxZombieDur()

	// TODO: Process operators atomically.
	// main peer
	srcStoreID := bs.best.srcStore.GetID()
	dstStoreID := bs.best.dstStore.GetID()
	infl := bs.collectPendingInfluence(bs.best.mainPeerStat)
	if !bs.sche.tryAddPendingInfluence(bs.ops[0], srcStoreID, dstStoreID, infl, maxZombieDur) {
		return false
	}
	// revert peers
	if bs.best.revertPeerStat != nil && len(bs.ops) > 1 {
		infl := bs.collectPendingInfluence(bs.best.revertPeerStat)
		if !bs.sche.tryAddPendingInfluence(bs.ops[1], dstStoreID, srcStoreID, infl, maxZombieDur) {
			return false
		}
	}
	bs.logBestSolution()
	return true
}

func (bs *balanceSolver) collectPendingInfluence(peer *statistics.HotPeerStat) statistics.Influence {
	infl := statistics.Influence{Loads: make([]float64, statistics.RegionStatCount), Count: 1}
	bs.rwTy.SetFullLoadRates(infl.Loads, peer.GetLoads())
	inverse := bs.rwTy.Inverse()
	another := bs.GetHotPeerStat(inverse, peer.RegionID, peer.StoreID)
	if another != nil {
		inverse.SetFullLoadRates(infl.Loads, another.GetLoads())
	}
	return infl
}

// Depending on the source of the statistics used, a different ZombieDuration will be used.
// If the statistics are from the sum of Regions, there will be a longer ZombieDuration.
func (bs *balanceSolver) calcMaxZombieDur() time.Duration {
	switch bs.resourceTy {
	case writeLeader:
		if bs.firstPriority == statistics.QueryDim {
			// We use store query info rather than total of hot write leader to guide hot write leader scheduler
			// when its first priority is `QueryDim`, because `Write-peer` does not have `QueryDim`.
			// The reason is the same with `tikvCollector.GetLoads`.
			return bs.sche.conf.GetStoreStatZombieDuration()
		}
		return bs.sche.conf.GetRegionsStatZombieDuration()
	case writePeer:
		if bs.best.srcStore.IsTiFlash() {
			return bs.sche.conf.GetRegionsStatZombieDuration()
		}
		return bs.sche.conf.GetStoreStatZombieDuration()
	default:
		return bs.sche.conf.GetStoreStatZombieDuration()
	}
}

// filterSrcStores compare the min rate and the ratio * expectation rate, if two dim rate is greater than
// its expectation * ratio, the store would be selected as hot source store
func (bs *balanceSolver) filterSrcStores() map[uint64]*statistics.StoreLoadDetail {
	ret := make(map[uint64]*statistics.StoreLoadDetail)
	confSrcToleranceRatio := bs.sche.conf.GetSrcToleranceRatio()
	confEnableForTiFlash := bs.sche.conf.GetEnableForTiFlash()
	for id, detail := range bs.stLoadDetail {
		srcToleranceRatio := confSrcToleranceRatio
		if detail.IsTiFlash() {
			if !confEnableForTiFlash {
				continue
			}
			if bs.rwTy != statistics.Write || bs.opTy != movePeer {
				continue
			}
			srcToleranceRatio += tiflashToleranceRatioCorrection
		}
		if len(detail.HotPeers) == 0 {
			continue
		}

		if !bs.checkSrcByPriorityAndTolerance(detail.LoadPred.Min(), &detail.LoadPred.Expect, srcToleranceRatio) {
			hotSchedulerResultCounter.WithLabelValues("src-store-failed-"+bs.resourceTy.String(), strconv.FormatUint(id, 10)).Inc()
			continue
		}

		if !bs.checkSrcHistoryLoadByPriorityAndTolerance(&detail.LoadPred.Current, &detail.LoadPred.Expect, srcToleranceRatio) {
			hotSchedulerResultCounter.WithLabelValues("src-store-history-loads-failed-"+bs.resourceTy.String(), strconv.FormatUint(id, 10)).Inc()
			continue
		}
		ret[id] = detail
		hotSchedulerResultCounter.WithLabelValues("src-store-succ-"+bs.resourceTy.String(), strconv.FormatUint(id, 10)).Inc()
	}
	return ret
}

func (bs *balanceSolver) checkSrcByPriorityAndTolerance(minLoad, expectLoad *statistics.StoreLoad, toleranceRatio float64) bool {
	return bs.checkByPriorityAndTolerance(minLoad.Loads, func(i int) bool {
		return minLoad.Loads[i] > toleranceRatio*expectLoad.Loads[i]
	})
}

func (bs *balanceSolver) checkSrcHistoryLoadByPriorityAndTolerance(current, expectLoad *statistics.StoreLoad, toleranceRatio float64) bool {
	if len(current.HistoryLoads) == 0 {
		return true
	}
	return bs.checkHistoryLoadsByPriority(current.HistoryLoads, func(i int) bool {
		return slice.AllOf(current.HistoryLoads[i], func(j int) bool {
			return current.HistoryLoads[i][j] > toleranceRatio*expectLoad.HistoryLoads[i][j]
		})
	})
}

// filterHotPeers filtered hot peers from statistics.HotPeerStat and deleted the peer if its region is in pending status.
// The returned hotPeer count in controlled by `max-peer-number`.
func (bs *balanceSolver) filterHotPeers(storeLoad *statistics.StoreLoadDetail) (ret []*statistics.HotPeerStat) {
	appendItem := func(item *statistics.HotPeerStat) {
		if _, ok := bs.sche.regionPendings[item.ID()]; !ok && !item.IsNeedCoolDownTransferLeader(bs.minHotDegree, bs.rwTy) {
			// no in pending operator and no need cool down after transfer leader
			ret = append(ret, item)
		}
	}

	src := storeLoad.HotPeers
	// At most MaxPeerNum peers, to prevent balanceSolver.solve() too slow.
	if len(src) <= bs.maxPeerNum {
		ret = make([]*statistics.HotPeerStat, 0, len(src))
		for _, peer := range src {
			appendItem(peer)
		}
	} else {
		union := bs.sortHotPeers(src)
		ret = make([]*statistics.HotPeerStat, 0, len(union))
		for peer := range union {
			appendItem(peer)
		}
	}

	return
}

func (bs *balanceSolver) sortHotPeers(ret []*statistics.HotPeerStat) map[*statistics.HotPeerStat]struct{} {
	firstSort := make([]*statistics.HotPeerStat, len(ret))
	copy(firstSort, ret)
	sort.Slice(firstSort, func(i, j int) bool {
		return firstSort[i].GetLoad(bs.firstPriority) > firstSort[j].GetLoad(bs.firstPriority)
	})
	secondSort := make([]*statistics.HotPeerStat, len(ret))
	copy(secondSort, ret)
	sort.Slice(secondSort, func(i, j int) bool {
		return secondSort[i].GetLoad(bs.secondPriority) > secondSort[j].GetLoad(bs.secondPriority)
	})
	union := make(map[*statistics.HotPeerStat]struct{}, bs.maxPeerNum)
	for len(union) < bs.maxPeerNum {
		for len(firstSort) > 0 {
			peer := firstSort[0]
			firstSort = firstSort[1:]
			if _, ok := union[peer]; !ok {
				union[peer] = struct{}{}
				break
			}
		}
		for len(union) < bs.maxPeerNum && len(secondSort) > 0 {
			peer := secondSort[0]
			secondSort = secondSort[1:]
			if _, ok := union[peer]; !ok {
				union[peer] = struct{}{}
				break
			}
		}
	}
	return union
}

// isRegionAvailable checks whether the given region is not available to schedule.
func (bs *balanceSolver) isRegionAvailable(region *core.RegionInfo) bool {
	if region == nil {
		hotSchedulerNoRegionCounter.Inc()
		return false
	}

	if !filter.IsRegionHealthyAllowPending(region) {
		hotSchedulerUnhealthyReplicaCounter.Inc()
		return false
	}

	if !filter.IsRegionReplicated(bs.Cluster, region) {
		log.Debug("region has abnormal replica count", zap.String("scheduler", bs.sche.GetName()), zap.Uint64("region-id", region.GetID()))
		hotSchedulerAbnormalReplicaCounter.Inc()
		return false
	}

	return true
}

func (bs *balanceSolver) getRegion(peerStat *statistics.HotPeerStat, storeID uint64) *core.RegionInfo {
	region := bs.GetRegion(peerStat.ID())
	if !bs.isRegionAvailable(region) {
		return nil
	}

	switch bs.opTy {
	case movePeer:
		srcPeer := region.GetStorePeer(storeID)
		if srcPeer == nil {
			log.Debug("region does not have a peer on source store, maybe stat out of date",
				zap.Uint64("region-id", peerStat.ID()),
				zap.Uint64("leader-store-id", storeID))
			return nil
		}
	case transferLeader:
		if region.GetLeader().GetStoreId() != storeID {
			log.Debug("region leader is not on source store, maybe stat out of date",
				zap.Uint64("region-id", peerStat.ID()),
				zap.Uint64("leader-store-id", storeID))
			return nil
		}
	default:
		return nil
	}

	return region
}

// filterDstStores select the candidate store by filters
func (bs *balanceSolver) filterDstStores() map[uint64]*statistics.StoreLoadDetail {
	var (
		filters    []filter.Filter
		candidates []*statistics.StoreLoadDetail
	)
	srcStore := bs.cur.srcStore.StoreInfo
	switch bs.opTy {
	case movePeer:
		if bs.rwTy == statistics.Read && bs.cur.mainPeerStat.IsLeader() { // for hot-read scheduler, only move peer
			return nil
		}
		filters = []filter.Filter{
			&filter.StoreStateFilter{ActionScope: bs.sche.GetName(), MoveRegion: true, OperatorLevel: constant.High},
			filter.NewExcludedFilter(bs.sche.GetName(), bs.cur.region.GetStoreIDs(), bs.cur.region.GetStoreIDs()),
			filter.NewSpecialUseFilter(bs.sche.GetName(), filter.SpecialUseHotRegion),
			filter.NewPlacementSafeguard(bs.sche.GetName(), bs.GetOpts(), bs.GetBasicCluster(), bs.GetRuleManager(), bs.cur.region, srcStore, nil),
		}
		for _, detail := range bs.stLoadDetail {
			candidates = append(candidates, detail)
		}

	case transferLeader:
		if !bs.cur.mainPeerStat.IsLeader() { // source peer must be leader whether it is move leader or transfer leader
			return nil
		}
		filters = []filter.Filter{
			&filter.StoreStateFilter{ActionScope: bs.sche.GetName(), TransferLeader: true, OperatorLevel: constant.High},
			filter.NewSpecialUseFilter(bs.sche.GetName(), filter.SpecialUseHotRegion),
		}
		if bs.rwTy == statistics.Read {
			peers := bs.cur.region.GetPeers()
			moveLeaderFilters := []filter.Filter{&filter.StoreStateFilter{ActionScope: bs.sche.GetName(), MoveRegion: true, OperatorLevel: constant.High}}
			if leaderFilter := filter.NewPlacementLeaderSafeguard(bs.sche.GetName(), bs.GetOpts(), bs.GetBasicCluster(), bs.GetRuleManager(), bs.cur.region, srcStore, true /*allowMoveLeader*/); leaderFilter != nil {
				filters = append(filters, leaderFilter)
			}
			for storeID, detail := range bs.stLoadDetail {
				if storeID == bs.cur.mainPeerStat.StoreID {
					continue
				}
				// transfer leader
				if slice.AnyOf(peers, func(i int) bool {
					return peers[i].GetStoreId() == storeID
				}) {
					candidates = append(candidates, detail)
					continue
				}
				// move leader
				if filter.Target(bs.GetOpts(), detail.StoreInfo, moveLeaderFilters) {
					candidates = append(candidates, detail)
				}
			}
		} else {
			if leaderFilter := filter.NewPlacementLeaderSafeguard(bs.sche.GetName(), bs.GetOpts(), bs.GetBasicCluster(), bs.GetRuleManager(), bs.cur.region, srcStore, false /*allowMoveLeader*/); leaderFilter != nil {
				filters = append(filters, leaderFilter)
			}
			for _, peer := range bs.cur.region.GetFollowers() {
				if detail, ok := bs.stLoadDetail[peer.GetStoreId()]; ok {
					candidates = append(candidates, detail)
				}
			}
		}

	default:
		return nil
	}
	return bs.pickDstStores(filters, candidates)
}

func (bs *balanceSolver) pickDstStores(filters []filter.Filter, candidates []*statistics.StoreLoadDetail) map[uint64]*statistics.StoreLoadDetail {
	ret := make(map[uint64]*statistics.StoreLoadDetail, len(candidates))
	confDstToleranceRatio := bs.sche.conf.GetDstToleranceRatio()
	confEnableForTiFlash := bs.sche.conf.GetEnableForTiFlash()
	for _, detail := range candidates {
		store := detail.StoreInfo
		dstToleranceRatio := confDstToleranceRatio
		if detail.IsTiFlash() {
			if !confEnableForTiFlash {
				continue
			}
			if bs.rwTy != statistics.Write || bs.opTy != movePeer {
				continue
			}
			dstToleranceRatio += tiflashToleranceRatioCorrection
		}
		if filter.Target(bs.GetOpts(), store, filters) {
			id := store.GetID()
			if !bs.checkDstByPriorityAndTolerance(detail.LoadPred.Max(), &detail.LoadPred.Expect, dstToleranceRatio) {
				hotSchedulerResultCounter.WithLabelValues("dst-store-failed-"+bs.resourceTy.String(), strconv.FormatUint(id, 10)).Inc()
				continue
			}
			if !bs.checkDstHistoryLoadsByPriorityAndTolerance(&detail.LoadPred.Current, &detail.LoadPred.Expect, dstToleranceRatio) {
				hotSchedulerResultCounter.WithLabelValues("dst-store-history-loads-failed-"+bs.resourceTy.String(), strconv.FormatUint(id, 10)).Inc()
				continue
			}
			hotSchedulerResultCounter.WithLabelValues("dst-store-succ-"+bs.resourceTy.String(), strconv.FormatUint(id, 10)).Inc()
			ret[id] = detail
		}
	}
	return ret
}

func (bs *balanceSolver) checkDstByPriorityAndTolerance(maxLoad, expect *statistics.StoreLoad, toleranceRatio float64) bool {
	return bs.checkByPriorityAndTolerance(maxLoad.Loads, func(i int) bool {
		return maxLoad.Loads[i]*toleranceRatio < expect.Loads[i]
	})
}

func (bs *balanceSolver) checkDstHistoryLoadsByPriorityAndTolerance(current, expect *statistics.StoreLoad, toleranceRatio float64) bool {
	if len(current.HistoryLoads) == 0 {
		return true
	}
	return bs.checkHistoryLoadsByPriority(current.HistoryLoads, func(i int) bool {
		return slice.AllOf(current.HistoryLoads[i], func(j int) bool {
			return current.HistoryLoads[i][j]*toleranceRatio < expect.HistoryLoads[i][j]
		})
	})
}

func (bs *balanceSolver) checkByPriorityAndToleranceAllOf(loads []float64, f func(int) bool) bool {
	return slice.AllOf(loads, func(i int) bool {
		if bs.isSelectedDim(i) {
			return f(i)
		}
		return true
	})
}

func (bs *balanceSolver) checkHistoryLoadsByPriorityAndToleranceAllOf(loads [][]float64, f func(int) bool) bool {
	return slice.AllOf(loads, func(i int) bool {
		if bs.isSelectedDim(i) {
			return f(i)
		}
		return true
	})
}

func (bs *balanceSolver) checkByPriorityAndToleranceAnyOf(loads []float64, f func(int) bool) bool {
	return slice.AnyOf(loads, func(i int) bool {
		if bs.isSelectedDim(i) {
			return f(i)
		}
		return false
	})
}

func (bs *balanceSolver) checkHistoryByPriorityAndToleranceAnyOf(loads [][]float64, f func(int) bool) bool {
	return slice.AnyOf(loads, func(i int) bool {
		if bs.isSelectedDim(i) {
			return f(i)
		}
		return false
	})
}

func (bs *balanceSolver) checkByPriorityAndToleranceFirstOnly(loads []float64, f func(int) bool) bool {
	return f(bs.firstPriority)
}

func (bs *balanceSolver) checkHistoryByPriorityAndToleranceFirstOnly(_ [][]float64, f func(int) bool) bool {
	return f(bs.firstPriority)
}

func (bs *balanceSolver) enableExpectation() bool {
	return bs.sche.conf.GetDstToleranceRatio() > 0 && bs.sche.conf.GetSrcToleranceRatio() > 0
}

func (bs *balanceSolver) isUniformFirstPriority(store *statistics.StoreLoadDetail) bool {
	// first priority should be more uniform than second priority
	return store.IsUniform(bs.firstPriority, stddevThreshold*0.5)
}

func (bs *balanceSolver) isUniformSecondPriority(store *statistics.StoreLoadDetail) bool {
	return store.IsUniform(bs.secondPriority, stddevThreshold)
}

// calcProgressiveRank calculates `bs.cur.progressiveRank`.
// See the comments of `solution.progressiveRank` for more about progressive rank.
// | ↓ firstPriority \ secondPriority → | isBetter | isNotWorsened | Worsened |
// |   isBetter                         | -4       | -3            | -1 / 0   |
// |   isNotWorsened                    | -2       | 1             | 1        |
// |   Worsened                         | 0        | 1             | 1        |
func (bs *balanceSolver) calcProgressiveRankV1() {
	bs.cur.progressiveRank = 1
	bs.cur.calcPeersRate(bs.firstPriority, bs.secondPriority)
	if bs.cur.getPeersRateFromCache(bs.firstPriority) < bs.getMinRate(bs.firstPriority) &&
		bs.cur.getPeersRateFromCache(bs.secondPriority) < bs.getMinRate(bs.secondPriority) {
		return
	}

	if bs.resourceTy == writeLeader {
		// For write leader, only compare the first priority.
		// If the first priority is better, the progressiveRank is -3.
		// Because it is not a solution that needs to be optimized.
		if bs.isBetterForWriteLeader() {
			bs.cur.progressiveRank = -3
		}
		return
	}

	isFirstBetter, isSecondBetter := bs.isBetter(bs.firstPriority), bs.isBetter(bs.secondPriority)
	isFirstNotWorsened := isFirstBetter || bs.isNotWorsened(bs.firstPriority)
	isSecondNotWorsened := isSecondBetter || bs.isNotWorsened(bs.secondPriority)
	switch {
	case isFirstBetter && isSecondBetter:
		// If belonging to the case, all two dim will be more balanced, the best choice.
		bs.cur.progressiveRank = -4
	case isFirstBetter && isSecondNotWorsened:
		// If belonging to the case, the first priority dim will be more balanced, the second priority dim will be not worsened.
		bs.cur.progressiveRank = -3
	case isFirstNotWorsened && isSecondBetter:
		// If belonging to the case, the first priority dim will be not worsened, the second priority dim will be more balanced.
		bs.cur.progressiveRank = -2
	case isFirstBetter:
		// If belonging to the case, the first priority dim will be more balanced, ignore the second priority dim.
		bs.cur.progressiveRank = -1
	case isSecondBetter:
		// If belonging to the case, the second priority dim will be more balanced, ignore the first priority dim.
		// It's a solution that cannot be used directly, but can be optimized.
		bs.cur.progressiveRank = 0
	}
}

// isTolerance checks source store and target store by checking the difference value with pendingAmpFactor * pendingPeer.
// This will make the hot region scheduling slow even serialize running when each 2 store's pending influence is close.
func (bs *balanceSolver) isTolerance(dim int, reverse bool) bool {
	srcStoreID := bs.cur.srcStore.GetID()
	dstStoreID := bs.cur.dstStore.GetID()
	srcRate, dstRate := bs.cur.getCurrentLoad(dim)
	srcPending, dstPending := bs.cur.getPendingLoad(dim)
	if reverse {
		srcStoreID, dstStoreID = dstStoreID, srcStoreID
		srcRate, dstRate = dstRate, srcRate
		srcPending, dstPending = dstPending, srcPending
	}

	if srcRate <= dstRate {
		return false
	}
	pendingAmp := 1 + pendingAmpFactor*srcRate/(srcRate-dstRate)
	hotPendingStatus.WithLabelValues(bs.rwTy.String(), strconv.FormatUint(srcStoreID, 10), strconv.FormatUint(dstStoreID, 10)).Set(pendingAmp)
	return srcRate-pendingAmp*srcPending > dstRate+pendingAmp*dstPending
}

func (bs *balanceSolver) getHotDecRatioByPriorities(dim int) (isHot bool, decRatio float64) {
	// we use DecRatio(Decline Ratio) to expect that the dst store's rate should still be less
	// than the src store's rate after scheduling one peer.
	srcRate, dstRate := bs.cur.getExtremeLoad(dim)
	peersRate := bs.cur.getPeersRateFromCache(dim)
	// Rate may be negative after adding revertRegion, which should be regarded as moving from dst to src.
	if peersRate >= 0 {
		isHot = peersRate >= bs.getMinRate(dim)
		decRatio = (dstRate + peersRate) / math.Max(srcRate-peersRate, 1)
	} else {
		isHot = -peersRate >= bs.getMinRate(dim)
		decRatio = (srcRate - peersRate) / math.Max(dstRate+peersRate, 1)
	}
	return
}

func (bs *balanceSolver) isBetterForWriteLeader() bool {
	srcRate, dstRate := bs.cur.getExtremeLoad(bs.firstPriority)
	peersRate := bs.cur.getPeersRateFromCache(bs.firstPriority)
	return srcRate-peersRate >= dstRate+peersRate && bs.isTolerance(bs.firstPriority, false)
}

func (bs *balanceSolver) isBetter(dim int) bool {
	isHot, decRatio := bs.getHotDecRatioByPriorities(dim)
	return isHot && decRatio <= bs.greatDecRatio && bs.isTolerance(dim, false)
}

// isNotWorsened must be true if isBetter is true.
func (bs *balanceSolver) isNotWorsened(dim int) bool {
	isHot, decRatio := bs.getHotDecRatioByPriorities(dim)
	return !isHot || decRatio <= bs.minorDecRatio
}

func (bs *balanceSolver) getMinRate(dim int) float64 {
	switch dim {
	case statistics.KeyDim:
		return bs.sche.conf.GetMinHotKeyRate()
	case statistics.ByteDim:
		return bs.sche.conf.GetMinHotByteRate()
	case statistics.QueryDim:
		return bs.sche.conf.GetMinHotQueryRate()
	}
	return -1
}

// betterThan checks if `bs.cur` is a better solution than `old`.
func (bs *balanceSolver) betterThanV1(old *solution) bool {
	if old == nil {
		return true
	}
	if bs.cur.progressiveRank != old.progressiveRank {
		// Smaller rank is better.
		return bs.cur.progressiveRank < old.progressiveRank
	}
	if (bs.cur.revertRegion == nil) != (old.revertRegion == nil) {
		// Fewer revertRegions are better.
		return bs.cur.revertRegion == nil
	}

	if r := bs.compareSrcStore(bs.cur.srcStore, old.srcStore); r < 0 {
		return true
	} else if r > 0 {
		return false
	}

	if r := bs.compareDstStore(bs.cur.dstStore, old.dstStore); r < 0 {
		return true
	} else if r > 0 {
		return false
	}

	if bs.cur.mainPeerStat != old.mainPeerStat {
		// compare region
		if bs.resourceTy == writeLeader {
			return bs.cur.getPeersRateFromCache(bs.firstPriority) > old.getPeersRateFromCache(bs.firstPriority)
		}

		// We will firstly consider ensuring converge faster, secondly reduce oscillation
		firstCmp, secondCmp := bs.getRkCmpPrioritiesV1(old)
		switch bs.cur.progressiveRank {
		case -4: // isBetter(firstPriority) && isBetter(secondPriority)
			if firstCmp != 0 {
				return firstCmp > 0
			}
			return secondCmp > 0
		case -3: // isBetter(firstPriority) && isNotWorsened(secondPriority)
			if firstCmp != 0 {
				return firstCmp > 0
			}
			// prefer smaller second priority rate, to reduce oscillation
			return secondCmp < 0
		case -2: // isNotWorsened(firstPriority) && isBetter(secondPriority)
			if secondCmp != 0 {
				return secondCmp > 0
			}
			// prefer smaller first priority rate, to reduce oscillation
			return firstCmp < 0
		case -1: // isBetter(firstPriority)
			return firstCmp > 0
			// TODO: The smaller the difference between the value and the expectation, the better.
		}
	}

	return false
}

var dimToStep = [statistics.DimLen]float64{
	statistics.ByteDim:  100,
	statistics.KeyDim:   10,
	statistics.QueryDim: 10,
}

func (bs *balanceSolver) getRkCmpPrioritiesV1(old *solution) (firstCmp int, secondCmp int) {
	firstCmp = rankCmp(bs.cur.getPeersRateFromCache(bs.firstPriority), old.getPeersRateFromCache(bs.firstPriority), stepRank(0, dimToStep[bs.firstPriority]))
	secondCmp = rankCmp(bs.cur.getPeersRateFromCache(bs.secondPriority), old.getPeersRateFromCache(bs.secondPriority), stepRank(0, dimToStep[bs.secondPriority]))
	return
}

// smaller is better
func (bs *balanceSolver) compareSrcStore(detail1, detail2 *statistics.StoreLoadDetail) int {
	if detail1 != detail2 {
		// compare source store
		var lpCmp storeLPCmp
		if bs.resourceTy == writeLeader {
			lpCmp = sliceLPCmp(
				minLPCmp(negLoadCmp(sliceLoadCmp(
					stLdRankCmp(stLdRate(bs.firstPriority), stepRank(bs.maxSrc.Loads[bs.firstPriority], bs.rankStep.Loads[bs.firstPriority])),
					stLdRankCmp(stLdRate(bs.secondPriority), stepRank(bs.maxSrc.Loads[bs.secondPriority], bs.rankStep.Loads[bs.secondPriority])),
				))),
				diffCmp(sliceLoadCmp(
					stLdRankCmp(stLdCount, stepRank(0, bs.rankStep.Count)),
					stLdRankCmp(stLdRate(bs.firstPriority), stepRank(0, bs.rankStep.Loads[bs.firstPriority])),
					stLdRankCmp(stLdRate(bs.secondPriority), stepRank(0, bs.rankStep.Loads[bs.secondPriority])),
				)),
			)
		} else {
			lpCmp = sliceLPCmp(
				minLPCmp(negLoadCmp(sliceLoadCmp(
					stLdRankCmp(stLdRate(bs.firstPriority), stepRank(bs.maxSrc.Loads[bs.firstPriority], bs.rankStep.Loads[bs.firstPriority])),
					stLdRankCmp(stLdRate(bs.secondPriority), stepRank(bs.maxSrc.Loads[bs.secondPriority], bs.rankStep.Loads[bs.secondPriority])),
				))),
				diffCmp(
					stLdRankCmp(stLdRate(bs.firstPriority), stepRank(0, bs.rankStep.Loads[bs.firstPriority])),
				),
			)
		}
		return lpCmp(detail1.LoadPred, detail2.LoadPred)
	}
	return 0
}

// smaller is better
func (bs *balanceSolver) compareDstStore(detail1, detail2 *statistics.StoreLoadDetail) int {
	if detail1 != detail2 {
		// compare destination store
		var lpCmp storeLPCmp
		if bs.resourceTy == writeLeader {
			lpCmp = sliceLPCmp(
				maxLPCmp(sliceLoadCmp(
					stLdRankCmp(stLdRate(bs.firstPriority), stepRank(bs.minDst.Loads[bs.firstPriority], bs.rankStep.Loads[bs.firstPriority])),
					stLdRankCmp(stLdRate(bs.secondPriority), stepRank(bs.minDst.Loads[bs.secondPriority], bs.rankStep.Loads[bs.secondPriority])),
				)),
				diffCmp(sliceLoadCmp(
					stLdRankCmp(stLdCount, stepRank(0, bs.rankStep.Count)),
					stLdRankCmp(stLdRate(bs.firstPriority), stepRank(0, bs.rankStep.Loads[bs.firstPriority])),
					stLdRankCmp(stLdRate(bs.secondPriority), stepRank(0, bs.rankStep.Loads[bs.secondPriority])),
				)))
		} else {
			lpCmp = sliceLPCmp(
				maxLPCmp(sliceLoadCmp(
					stLdRankCmp(stLdRate(bs.firstPriority), stepRank(bs.minDst.Loads[bs.firstPriority], bs.rankStep.Loads[bs.firstPriority])),
					stLdRankCmp(stLdRate(bs.secondPriority), stepRank(bs.minDst.Loads[bs.secondPriority], bs.rankStep.Loads[bs.secondPriority])),
				)),
				diffCmp(
					stLdRankCmp(stLdRate(bs.firstPriority), stepRank(0, bs.rankStep.Loads[bs.firstPriority])),
				),
			)
		}
		return lpCmp(detail1.LoadPred, detail2.LoadPred)
	}
	return 0
}

func stepRank(rk0 float64, step float64) func(float64) int64 {
	return func(rate float64) int64 {
		return int64((rate - rk0) / step)
	}
}

// Once we are ready to build the operator, we must ensure the following things:
// 1. the source store and destination store in the current solution are not nil
// 2. the peer we choose as a source in the current solution is not nil, and it belongs to the source store
// 3. the region which owns the peer in the current solution is not nil, and its ID should equal to the peer's region ID
func (bs *balanceSolver) isReadyToBuild() bool {
	if !(bs.cur.srcStore != nil && bs.cur.dstStore != nil &&
		bs.cur.mainPeerStat != nil && bs.cur.mainPeerStat.StoreID == bs.cur.srcStore.GetID() &&
		bs.cur.region != nil && bs.cur.region.GetID() == bs.cur.mainPeerStat.ID()) {
		return false
	}
	if bs.cur.revertPeerStat == nil {
		return bs.cur.revertRegion == nil
	}
	return bs.cur.revertPeerStat.StoreID == bs.cur.dstStore.GetID() &&
		bs.cur.revertRegion != nil && bs.cur.revertRegion.GetID() == bs.cur.revertPeerStat.ID()
}

func (bs *balanceSolver) rankToDimStringV1() string {
	switch bs.cur.progressiveRank {
	case -4:
		return "all"
	case -3:
		return dimToString(bs.firstPriority)
	case -2:
		return dimToString(bs.secondPriority)
	case -1:
		return dimToString(bs.firstPriority) + "-only"
	default:
		return "none"
	}
}

func (bs *balanceSolver) buildOperators() (ops []*operator.Operator) {
	if !bs.isReadyToBuild() {
		return nil
	}

	srcStoreID := bs.cur.srcStore.GetID()
	dstStoreID := bs.cur.dstStore.GetID()
	sourceLabel := strconv.FormatUint(srcStoreID, 10)
	targetLabel := strconv.FormatUint(dstStoreID, 10)
	dim := bs.rankToDimString()

	splitRegions := make([]*core.RegionInfo, 0)
	if bs.opTy == movePeer {
		for _, region := range []*core.RegionInfo{bs.cur.region, bs.cur.revertRegion} {
			if region == nil {
				continue
			}
			if region.GetApproximateSize() > bs.GetOpts().GetMaxMovableHotPeerSize() {
				hotSchedulerNeedSplitBeforeScheduleCounter.Inc()
				splitRegions = append(splitRegions, region)
			}
		}
	}
	if len(splitRegions) > 0 {
		return bs.createSplitOperator(splitRegions)
	}

	var createOperator func(region *core.RegionInfo, srcStoreID, dstStoreID uint64) (op *operator.Operator, typ string, err error)
	switch bs.rwTy {
	case statistics.Read:
		createOperator = bs.createReadOperator
	case statistics.Write:
		createOperator = bs.createWriteOperator
	}

	currentOp, typ, err := createOperator(bs.cur.region, srcStoreID, dstStoreID)
	if err == nil {
		bs.decorateOperator(currentOp, false, sourceLabel, targetLabel, typ, dim)
		ops = []*operator.Operator{currentOp}
		if bs.cur.revertRegion != nil {
			currentOp, typ, err = createOperator(bs.cur.revertRegion, dstStoreID, srcStoreID)
			if err == nil {
				bs.decorateOperator(currentOp, true, targetLabel, sourceLabel, typ, dim)
				ops = append(ops, currentOp)
			}
		}
	}

	if err != nil {
		log.Debug("fail to create operator", zap.Stringer("rw-type", bs.rwTy), zap.Stringer("op-type", bs.opTy), errs.ZapError(err))
		hotSchedulerCreateOperatorFailedCounter.Inc()
		return nil
	}

	return
}

// createSplitOperator creates split operators for the given regions.
func (bs *balanceSolver) createSplitOperator(regions []*core.RegionInfo) []*operator.Operator {
	if len(regions) == 0 {
		return nil
	}
	ids := make([]uint64, len(regions))
	for i, region := range regions {
		ids[i] = region.GetID()
	}
	hotBuckets := bs.Cluster.BucketsStats(bs.minHotDegree, ids...)
	operators := make([]*operator.Operator, 0)

	createFunc := func(region *core.RegionInfo) {
		stats, ok := hotBuckets[region.GetID()]
		if !ok {
			hotSchedulerRegionBucketsNotHotCounter.Inc()
			return
		}
		startKey, endKey := region.GetStartKey(), region.GetEndKey()
		splitKey := make([][]byte, 0)
		for _, stat := range stats {
			if keyutil.Between(startKey, endKey, stat.StartKey) && keyutil.Between(startKey, endKey, stat.EndKey) {
				if len(splitKey) == 0 {
					splitKey = append(splitKey, stat.StartKey, stat.EndKey)
					continue
				}
				// If the last split key is equal to the current start key, we can merge them.
				// E.g. [a, b), [b, c) -> [a, c) split keys is [a,c]
				// Otherwise, we should append the current start key and end key.
				// E.g. [a, b), [c, d) -> [a, b), [c, d) split keys is [a,b,c,d]
				if bytes.Equal(stat.StartKey, splitKey[len(splitKey)-1]) {
					splitKey[len(splitKey)-1] = stat.EndKey
				} else {
					splitKey = append(splitKey, stat.StartKey, stat.EndKey)
				}
			}
		}
		if len(splitKey) == 0 {
			hotSchedulerNotFoundSplitKeysCounter.Inc()
			return
		}
<<<<<<< HEAD
		if op, err := operator.CreateSplitRegionOperator("split-hot-region", region, operator.OpSplit, pdpb.CheckPolicy_USEKEY, splitKey); err == nil {
=======
		if op, err := operator.CreateSplitRegionOperator(splitBucket, region, operator.OpSplit, pdpb.CheckPolicy_USEKEY, splitKey); err == nil {
>>>>>>> 7c9ecfdb
			op.AdditionalInfos["region-start-key"] = core.HexRegionKeyStr(region.GetStartKey())
			op.AdditionalInfos["region-end-key"] = core.HexRegionKeyStr(region.GetEndKey())
			keys := make([]string, len(splitKey))
			for i, key := range splitKey {
				keys[i] += core.HexRegionKeyStr(key)
			}
			op.AdditionalInfos["hot-keys"] = strings.Join(keys, ",")
			hotSchedulerSplitSuccessCounter.Inc()
			operators = append(operators, op)
		} else {
			log.Error("fail to create split operator",
				zap.Int("resource-type", int(bs.resourceTy)),
				errs.ZapError(err))
		}
	}

	for _, region := range regions {
		createFunc(region)
	}
	return operators
}

func (bs *balanceSolver) createReadOperator(region *core.RegionInfo, srcStoreID, dstStoreID uint64) (op *operator.Operator, typ string, err error) {
	if region.GetStorePeer(dstStoreID) != nil {
		typ = "transfer-leader"
		op, err = operator.CreateTransferLeaderOperator(
			"transfer-hot-read-leader",
			bs,
			region,
			srcStoreID,
			dstStoreID,
			[]uint64{},
			operator.OpHotRegion)
	} else {
		srcPeer := region.GetStorePeer(srcStoreID) // checked in `filterHotPeers`
		dstPeer := &metapb.Peer{StoreId: dstStoreID, Role: srcPeer.Role}
		if region.GetLeader().GetStoreId() == srcStoreID {
			typ = "move-leader"
			op, err = operator.CreateMoveLeaderOperator(
				"move-hot-read-leader",
				bs,
				region,
				operator.OpHotRegion,
				srcStoreID,
				dstPeer)
		} else {
			typ = "move-peer"
			op, err = operator.CreateMovePeerOperator(
				"move-hot-read-peer",
				bs,
				region,
				operator.OpHotRegion,
				srcStoreID,
				dstPeer)
		}
	}
	return
}

func (bs *balanceSolver) createWriteOperator(region *core.RegionInfo, srcStoreID, dstStoreID uint64) (op *operator.Operator, typ string, err error) {
	if region.GetStorePeer(dstStoreID) != nil {
		typ = "transfer-leader"
		op, err = operator.CreateTransferLeaderOperator(
			"transfer-hot-write-leader",
			bs,
			region,
			srcStoreID,
			dstStoreID,
			[]uint64{},
			operator.OpHotRegion)
	} else {
		srcPeer := region.GetStorePeer(srcStoreID) // checked in `filterHotPeers`
		dstPeer := &metapb.Peer{StoreId: dstStoreID, Role: srcPeer.Role}
		typ = "move-peer"
		op, err = operator.CreateMovePeerOperator(
			"move-hot-write-peer",
			bs,
			region,
			operator.OpHotRegion,
			srcStoreID,
			dstPeer)
	}
	return
}

func (bs *balanceSolver) decorateOperator(op *operator.Operator, isRevert bool, sourceLabel, targetLabel, typ, dim string) {
	op.SetPriorityLevel(constant.High)
	op.FinishedCounters = append(op.FinishedCounters,
		hotDirectionCounter.WithLabelValues(typ, bs.rwTy.String(), sourceLabel, "out", dim),
		hotDirectionCounter.WithLabelValues(typ, bs.rwTy.String(), targetLabel, "in", dim),
		balanceDirectionCounter.WithLabelValues(bs.sche.GetName(), sourceLabel, targetLabel))
	op.Counters = append(op.Counters,
		hotSchedulerNewOperatorCounter,
		opCounter(typ))
	if isRevert {
		op.FinishedCounters = append(op.FinishedCounters,
			hotDirectionCounter.WithLabelValues(typ, bs.rwTy.String(), sourceLabel, "out-for-revert", dim),
			hotDirectionCounter.WithLabelValues(typ, bs.rwTy.String(), targetLabel, "in-for-revert", dim))
	}
}

func opCounter(typ string) prometheus.Counter {
	switch typ {
	case "move-leader":
		return hotSchedulerMoveLeaderCounter
	case "move-peer":
		return hotSchedulerMovePeerCounter
	default: // transfer-leader
		return hotSchedulerTransferLeaderCounter
	}
}

func (bs *balanceSolver) logBestSolution() {
	best := bs.best
	if best == nil {
		return
	}

	if best.revertRegion != nil {
		// Log more information on solutions containing revertRegion
		srcFirstRate, dstFirstRate := best.getExtremeLoad(bs.firstPriority)
		srcSecondRate, dstSecondRate := best.getExtremeLoad(bs.secondPriority)
		mainFirstRate := best.mainPeerStat.GetLoad(bs.firstPriority)
		mainSecondRate := best.mainPeerStat.GetLoad(bs.secondPriority)
		log.Info("use solution with revert regions",
			zap.Uint64("src-store", best.srcStore.GetID()),
			zap.Float64("src-first-rate", srcFirstRate),
			zap.Float64("src-second-rate", srcSecondRate),
			zap.Uint64("dst-store", best.dstStore.GetID()),
			zap.Float64("dst-first-rate", dstFirstRate),
			zap.Float64("dst-second-rate", dstSecondRate),
			zap.Uint64("main-region", best.region.GetID()),
			zap.Float64("main-first-rate", mainFirstRate),
			zap.Float64("main-second-rate", mainSecondRate),
			zap.Uint64("revert-regions", best.revertRegion.GetID()),
			zap.Float64("peers-first-rate", best.getPeersRateFromCache(bs.firstPriority)),
			zap.Float64("peers-second-rate", best.getPeersRateFromCache(bs.secondPriority)))
	}
}

// calcPendingInfluence return the calculate weight of one Operator, the value will between [0,1]
func calcPendingInfluence(op *operator.Operator, maxZombieDur time.Duration) (weight float64, needGC bool) {
	status := op.CheckAndGetStatus()
	if !operator.IsEndStatus(status) {
		return 1, false
	}

	// TODO: use store statistics update time to make a more accurate estimation
	zombieDur := time.Since(op.GetReachTimeOf(status))
	if zombieDur >= maxZombieDur {
		weight = 0
	} else {
		weight = 1
	}

	needGC = weight == 0
	if status != operator.SUCCESS {
		// CANCELED, REPLACED, TIMEOUT, EXPIRED, etc.
		// The actual weight is 0, but there is still a delay in GC.
		weight = 0
	}
	return
}

type opType int

const (
	movePeer opType = iota
	transferLeader
	moveLeader
)

func (ty opType) String() string {
	switch ty {
	case movePeer:
		return "move-peer"
	case moveLeader:
		return "move-leader"
	case transferLeader:
		return "transfer-leader"
	default:
		return ""
	}
}

type resourceType int

func (rt resourceType) String() string {
	switch rt {
	case writePeer:
		return "write-peer"
	case writeLeader:
		return "write-leader"
	case readLeader:
		return "read-leader"
	case readPeer:
		return "read-peer"
	default:
		return "unknown"
	}
}

const (
	writePeer resourceType = iota
	writeLeader
	readPeer
	readLeader
	resourceTypeLen
)

func toResourceType(rwTy statistics.RWType, opTy opType) resourceType {
	switch rwTy {
	case statistics.Write:
		switch opTy {
		case movePeer:
			return writePeer
		case transferLeader:
			return writeLeader
		}
	case statistics.Read:
		switch opTy {
		case movePeer:
			return readPeer
		case transferLeader:
			return readLeader
		}
	}
	panic(fmt.Sprintf("invalid arguments for toResourceType: rwTy = %v, opTy = %v", rwTy, opTy))
}

func buildResourceType(rwTy statistics.RWType, ty constant.ResourceKind) resourceType {
	switch rwTy {
	case statistics.Write:
		switch ty {
		case constant.RegionKind:
			return writePeer
		case constant.LeaderKind:
			return writeLeader
		}
	case statistics.Read:
		switch ty {
		case constant.RegionKind:
			return readPeer
		case constant.LeaderKind:
			return readLeader
		}
	}
	panic(fmt.Sprintf("invalid arguments for buildResourceType: rwTy = %v, ty = %v", rwTy, ty))
}

func stringToDim(name string) int {
	switch name {
	case statistics.BytePriority:
		return statistics.ByteDim
	case statistics.KeyPriority:
		return statistics.KeyDim
	case statistics.QueryPriority:
		return statistics.QueryDim
	}
	return statistics.ByteDim
}

func dimToString(dim int) string {
	switch dim {
	case statistics.ByteDim:
		return statistics.BytePriority
	case statistics.KeyDim:
		return statistics.KeyPriority
	case statistics.QueryDim:
		return statistics.QueryPriority
	default:
		return ""
	}
}

func prioritiesToDim(priorities []string) (firstPriority int, secondPriority int) {
	return stringToDim(priorities[0]), stringToDim(priorities[1])
}<|MERGE_RESOLUTION|>--- conflicted
+++ resolved
@@ -1501,11 +1501,7 @@
 			hotSchedulerNotFoundSplitKeysCounter.Inc()
 			return
 		}
-<<<<<<< HEAD
-		if op, err := operator.CreateSplitRegionOperator("split-hot-region", region, operator.OpSplit, pdpb.CheckPolicy_USEKEY, splitKey); err == nil {
-=======
 		if op, err := operator.CreateSplitRegionOperator(splitBucket, region, operator.OpSplit, pdpb.CheckPolicy_USEKEY, splitKey); err == nil {
->>>>>>> 7c9ecfdb
 			op.AdditionalInfos["region-start-key"] = core.HexRegionKeyStr(region.GetStartKey())
 			op.AdditionalInfos["region-end-key"] = core.HexRegionKeyStr(region.GetEndKey())
 			keys := make([]string, len(splitKey))
