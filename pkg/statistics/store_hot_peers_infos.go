--- conflicted
+++ resolved
@@ -185,9 +185,9 @@
 		}
 		loads := collector.GetLoads(storeLoads, peerLoadSum, rwTy, kind)
 
-<<<<<<< HEAD
+		var historyLoads [][]float64
 		if storesHistoryLoads != nil {
-			historyLoads := storesHistoryLoads.Get(id, rwTy, kind)
+			historyLoads = storesHistoryLoads.Get(id, rwTy, kind)
 			for i, loads := range historyLoads {
 				if allStoreHistoryLoadSum[i] == nil || len(allStoreHistoryLoadSum[i]) < len(loads) {
 					allStoreHistoryLoadSum[i] = make([]float64, len(loads))
@@ -195,24 +195,10 @@
 				for j, load := range loads {
 					allStoreHistoryLoadSum[i][j] += load
 				}
-=======
-		historyLoads := storesHistoryLoads.Get(id, rwTy, kind)
-		for i, loads := range historyLoads {
-			if allStoreHistoryLoadSum[i] == nil || len(allStoreHistoryLoadSum[i]) < len(loads) {
-				allStoreHistoryLoadSum[i] = make([]float64, len(loads))
-			}
-			for j, load := range loads {
-				allStoreHistoryLoadSum[i][j] += load
->>>>>>> bd1a546d
 			}
 			storesHistoryLoads.Add(id, rwTy, kind, loads)
 		}
 
-<<<<<<< HEAD
-=======
-		loads := collector.GetLoads(storeLoads, peerLoadSum, rwTy, kind)
-		storesHistoryLoads.Add(id, rwTy, kind, loads)
->>>>>>> bd1a546d
 		for i := range allStoreLoadSum {
 			allStoreLoadSum[i] += loads[i]
 		}
