// Copyright 2020 TiKV Project Authors.
//
// Licensed under the Apache License, Version 2.0 (the "License");
// you may not use this file except in compliance with the License.
// You may obtain a copy of the License at
//
//     http://www.apache.org/licenses/LICENSE-2.0
//
// Unless required by applicable law or agreed to in writing, software
// distributed under the License is distributed on an "AS IS" BASIS,
// See the License for the specific language governing permissions and
// limitations under the License.

package movingaverage

const defaultWMASize = 10

// WMA works as a weight with specified window size.
// There are at most `size` data points for calculating.
// References:https://en.wikipedia.org/wiki/Moving_average#Weighted_moving_average
type WMA struct {
	records []float64
	size    uint64
	count   uint64
	score   float64
	sum     float64
}

// NewWMA returns a WMA.
func NewWMA(sizes ...int) *WMA {
	size := defaultWMASize
	if len(sizes) != 0 && sizes[0] > 1 {
		size = sizes[0]
	}
	return &WMA{
		records: make([]float64, size),
		size:    uint64(size),
	}
}

// Add adds a data point.
func (w *WMA) Add(n float64) {
	w.score = w.score - w.sum + n*float64(w.size)
<<<<<<< HEAD
	if w.count < w.size {
		w.sum = w.sum + n
	} else {
		w.sum = w.sum - w.records[(w.count)%w.size] + n
=======
	// to avoid reset
	if w.count < w.size {
		w.sum = w.sum + n
	} else {
		w.sum = w.sum - w.records[w.count%w.size] + n
>>>>>>> ad28c24c
	}
	w.records[w.count%w.size] = n
	w.count++
}

// Get returns the weight average of the data set.
func (w *WMA) Get() float64 {
	if w.count == 0 {
		return w.score / float64(w.size)
	}
	if w.count < w.size {
<<<<<<< HEAD
		return w.score / float64((2.0*w.size-w.count+1)*w.count/2.0)
=======
		// the weight = (the first element +the last element)*count/2
		return w.score / float64((w.size+(w.size-w.count+1))*w.count/2.0)
>>>>>>> ad28c24c
	}
	return w.score / float64((w.size+1)*w.size/2)
}

// Reset cleans the data set.
func (w *WMA) Reset() {
	w.count = 0
	w.score = 0
	w.sum = 0
}

// Set = Reset + Add.
func (w *WMA) Set(n float64) {
	w.Reset()
	w.Add(n)
}<|MERGE_RESOLUTION|>--- conflicted
+++ resolved
@@ -41,18 +41,11 @@
 // Add adds a data point.
 func (w *WMA) Add(n float64) {
 	w.score = w.score - w.sum + n*float64(w.size)
-<<<<<<< HEAD
-	if w.count < w.size {
-		w.sum = w.sum + n
-	} else {
-		w.sum = w.sum - w.records[(w.count)%w.size] + n
-=======
 	// to avoid reset
 	if w.count < w.size {
 		w.sum = w.sum + n
 	} else {
 		w.sum = w.sum - w.records[w.count%w.size] + n
->>>>>>> ad28c24c
 	}
 	w.records[w.count%w.size] = n
 	w.count++
@@ -64,12 +57,8 @@
 		return w.score / float64(w.size)
 	}
 	if w.count < w.size {
-<<<<<<< HEAD
-		return w.score / float64((2.0*w.size-w.count+1)*w.count/2.0)
-=======
 		// the weight = (the first element +the last element)*count/2
 		return w.score / float64((w.size+(w.size-w.count+1))*w.count/2.0)
->>>>>>> ad28c24c
 	}
 	return w.score / float64((w.size+1)*w.size/2)
 }
