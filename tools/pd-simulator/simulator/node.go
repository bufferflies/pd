// Copyright 2017 TiKV Project Authors.
//
// Licensed under the Apache License, Version 2.0 (the "License");
// you may not use this file except in compliance with the License.
// You may obtain a copy of the License at
//
//     http://www.apache.org/licenses/LICENSE-2.0
//
// Unless required by applicable law or agreed to in writing, software
// distributed under the License is distributed on an "AS IS" BASIS,
// WITHOUT WARRANTIES OR CONDITIONS OF ANY KIND, either express or implied.
// See the License for the specific language governing permissions and
// limitations under the License.

package simulator

import (
	"context"
	"fmt"
	"github.com/tikv/pd/pkg/ratelimit"
	"math/rand"
	"sync"
	"time"

	"go.uber.org/zap"

	"github.com/pingcap/kvproto/pkg/metapb"
	"github.com/pingcap/kvproto/pkg/pdpb"
	"github.com/tikv/pd/tools/pd-simulator/simulator/cases"
	"github.com/tikv/pd/tools/pd-simulator/simulator/info"
	"github.com/tikv/pd/tools/pd-simulator/simulator/simutil"
)

const (
	storeHeartBeatPeriod  = 10
	regionHeartBeatPeriod = 60
	compactionDelayPeriod = 600
)

// Node simulates a TiKV.
type Node struct {
	*metapb.Store
	sync.RWMutex
	stats                    *info.StoreStats
	tick                     uint64
	wg                       sync.WaitGroup
	tasks                    map[uint64]Task
	client                   Client
	receiveRegionHeartbeatCh <-chan *pdpb.RegionHeartbeatResponse
	ctx                      context.Context
	cancel                   context.CancelFunc
	raftEngine               *RaftEngine
	limiter                  *ratelimit.RateLimiter
	sizeMutex                sync.Mutex
}

// NewNode returns a Node.
func NewNode(s *cases.Store, pdAddr string, config *SimConfig) (*Node, error) {
	ctx, cancel := context.WithCancel(context.Background())
	store := &metapb.Store{
		Id:      s.ID,
		Address: fmt.Sprintf("mock:://tikv-%d", s.ID),
		Version: s.Version,
		Labels:  s.Labels,
		State:   s.Status,
	}
	stats := &info.StoreStats{
		StoreStats: pdpb.StoreStats{
			StoreId:   s.ID,
			Capacity:  uint64(config.RaftStore.Capacity),
			Available: uint64(config.RaftStore.Available),
			StartTime: uint32(time.Now().Unix()),
		},
	}
	tag := fmt.Sprintf("store %d", s.ID)
	client, receiveRegionHeartbeatCh, err := NewClient(pdAddr, tag)
	if err != nil {
		cancel()
		return nil, err
	}
	speed := ioRate * cases.MB
	return &Node{
		Store:                    store,
		stats:                    stats,
		client:                   client,
		ctx:                      ctx,
		cancel:                   cancel,
		tasks:                    make(map[uint64]Task),
		receiveRegionHeartbeatCh: receiveRegionHeartbeatCh,
<<<<<<< HEAD
		ioRate:                   config.StoreIOMBPerSecond * cases.MB,
=======
		limiter:                  ratelimit.NewRateLimiter(float64(speed), int(speed)),
>>>>>>> 8eafa627
		tick:                     uint64(rand.Intn(storeHeartBeatPeriod)),
	}, nil
}

// Start starts the node.
func (n *Node) Start() error {
	ctx, cancel := context.WithTimeout(n.ctx, pdTimeout)
	err := n.client.PutStore(ctx, n.Store)
	cancel()
	if err != nil {
		return err
	}
	n.wg.Add(1)
	go n.receiveRegionHeartbeat()
	n.Store.State = metapb.StoreState_Up
	return nil
}

func (n *Node) receiveRegionHeartbeat() {
	defer n.wg.Done()
	for {
		select {
		case resp := <-n.receiveRegionHeartbeatCh:
			task := responseToTask(resp, n.raftEngine)
			if task != nil {
				n.AddTask(task)
			}
		case <-n.ctx.Done():
			return
		}
	}
}

// Tick steps node status change.
func (n *Node) Tick(wg *sync.WaitGroup) {
	defer wg.Done()
	if n.GetNodeState() != metapb.NodeState_Preparing && n.GetNodeState() != metapb.NodeState_Serving {
		return
	}
	n.stepHeartBeat()
	n.stepCompaction()
	n.stepTask()
	n.tick++
}

// GetState returns current node state.
func (n *Node) GetState() metapb.StoreState {
	return n.Store.State
}

func (n *Node) stepTask() {
	n.Lock()
	defer n.Unlock()
	for _, task := range n.tasks {
		task.Step(n.raftEngine)
		if task.IsFinished() {
			simutil.Logger.Debug("task status",
				zap.Uint64("node-id", n.Id),
				zap.Uint64("region-id", task.RegionID()),
				zap.String("task", task.Desc()))
			delete(n.tasks, task.RegionID())
		}
	}
}

func (n *Node) stepHeartBeat() {
	config := n.raftEngine.storeConfig

	period := uint64(config.RaftStore.StoreHeartBeatInterval.Duration / config.SimTickInterval.Duration)
	if n.tick%period == 0 {
		n.storeHeartBeat()
	}
	period = uint64(config.RaftStore.RegionHeartBeatInterval.Duration / config.SimTickInterval.Duration)
	if n.tick%period == 0 {
		n.regionHeartBeat()
	}
}

func (n *Node) stepCompaction() {
	if n.tick%compactionDelayPeriod == 0 {
		n.compaction()
	}
}

func (n *Node) storeHeartBeat() {
	if n.GetNodeState() != metapb.NodeState_Preparing && n.GetNodeState() != metapb.NodeState_Serving {
		return
	}
	ctx, cancel := context.WithTimeout(n.ctx, pdTimeout)
	err := n.client.StoreHeartbeat(ctx, &n.stats.StoreStats)
	if err != nil {
		simutil.Logger.Info("report heartbeat error",
			zap.Uint64("node-id", n.GetId()),
			zap.Error(err))
	}
	cancel()
}

func (n *Node) compaction() {
	n.sizeMutex.Lock()
	defer n.sizeMutex.Unlock()
	n.stats.Available += n.stats.ToCompactionSize
	n.stats.UsedSize -= n.stats.ToCompactionSize
	n.stats.ToCompactionSize = 0
}

func (n *Node) regionHeartBeat() {
	if n.GetNodeState() != metapb.NodeState_Preparing && n.GetNodeState() != metapb.NodeState_Serving {
		return
	}
	regions := n.raftEngine.GetRegions()
	for _, region := range regions {
		if region.GetLeader() != nil && region.GetLeader().GetStoreId() == n.Id {
			ctx, cancel := context.WithTimeout(n.ctx, pdTimeout)
			err := n.client.RegionHeartbeat(ctx, region)
			if err != nil {
				simutil.Logger.Info("report heartbeat error",
					zap.Uint64("node-id", n.Id),
					zap.Uint64("region-id", region.GetID()),
					zap.Error(err))
			}
			cancel()
		}
	}
}

func (n *Node) reportRegionChange() {
	regionIDs := n.raftEngine.GetRegionChange(n.Id)
	for _, regionID := range regionIDs {
		region := n.raftEngine.GetRegion(regionID)
		ctx, cancel := context.WithTimeout(n.ctx, pdTimeout)
		err := n.client.RegionHeartbeat(ctx, region)
		if err != nil {
			simutil.Logger.Info("report heartbeat error",
				zap.Uint64("node-id", n.Id),
				zap.Uint64("region-id", region.GetID()),
				zap.Error(err))
		}
		n.raftEngine.ResetRegionChange(n.Id, regionID)
		cancel()
	}
}

// AddTask adds task in this node.
func (n *Node) AddTask(task Task) {
	n.Lock()
	defer n.Unlock()
	if t, ok := n.tasks[task.RegionID()]; ok {
		simutil.Logger.Debug("task has already existed",
			zap.Uint64("node-id", n.Id),
			zap.Uint64("region-id", task.RegionID()),
			zap.String("task", t.Desc()))
		return
	}
	n.tasks[task.RegionID()] = task
}

// Stop stops this node.
func (n *Node) Stop() {
	n.cancel()
	n.client.Close()
	n.wg.Wait()
	simutil.Logger.Info("node stopped", zap.Uint64("node-id", n.Id))
}

func (n *Node) incUsedSize(size uint64) {
	n.sizeMutex.Lock()
	defer n.sizeMutex.Unlock()
	n.stats.Available -= size
	n.stats.UsedSize += size
}

func (n *Node) decUsedSize(size uint64) {
	n.sizeMutex.Lock()
	defer n.sizeMutex.Unlock()
	n.stats.ToCompactionSize += size
}<|MERGE_RESOLUTION|>--- conflicted
+++ resolved
@@ -17,10 +17,11 @@
 import (
 	"context"
 	"fmt"
-	"github.com/tikv/pd/pkg/ratelimit"
 	"math/rand"
 	"sync"
 	"time"
+
+	"github.com/tikv/pd/pkg/ratelimit"
 
 	"go.uber.org/zap"
 
@@ -78,7 +79,7 @@
 		cancel()
 		return nil, err
 	}
-	speed := ioRate * cases.MB
+	speed := config.StoreIOMBPerSecond * cases.MB
 	return &Node{
 		Store:                    store,
 		stats:                    stats,
@@ -87,11 +88,7 @@
 		cancel:                   cancel,
 		tasks:                    make(map[uint64]Task),
 		receiveRegionHeartbeatCh: receiveRegionHeartbeatCh,
-<<<<<<< HEAD
-		ioRate:                   config.StoreIOMBPerSecond * cases.MB,
-=======
 		limiter:                  ratelimit.NewRateLimiter(float64(speed), int(speed)),
->>>>>>> 8eafa627
 		tick:                     uint64(rand.Intn(storeHeartBeatPeriod)),
 	}, nil
 }
