--- conflicted
+++ resolved
@@ -954,10 +954,7 @@
             "mode": "thresholds"
           },
           "mappings": [],
-<<<<<<< HEAD
-=======
           "noValue": "No data",
->>>>>>> 884c5993
           "thresholds": {
             "mode": "absolute",
             "steps": [
@@ -982,11 +979,7 @@
         "orientation": "auto",
         "reduceOptions": {
           "calcs": [
-<<<<<<< HEAD
-            "lastNotNull"
-=======
             "last"
->>>>>>> 884c5993
           ],
           "fields": "",
           "values": false
@@ -999,15 +992,9 @@
       "targets": [
         {
           "exemplar": true,
-<<<<<<< HEAD
-          "expr": "avg(pd_cluster_progress{k8s_cluster=\"$k8s_cluster\", tidb_cluster=\"$tidb_cluster\", action=\"removing\"} > 0) by (instance)",
-          "interval": "",
-          "legendFormat": "{{instance}}",
-=======
           "expr": "avg(pd_cluster_progress{k8s_cluster=\"$k8s_cluster\", tidb_cluster=\"$tidb_cluster\", instance=\"$instance\", action=\"removing\"} > 0)",
           "interval": "",
           "legendFormat": "",
->>>>>>> 884c5993
           "queryType": "randomWalk",
           "refId": "A"
         }
@@ -1025,10 +1012,7 @@
             "mode": "thresholds"
           },
           "mappings": [],
-<<<<<<< HEAD
-=======
           "noValue": "No data",
->>>>>>> 884c5993
           "thresholds": {
             "mode": "absolute",
             "steps": [
@@ -1037,12 +1021,8 @@
                 "value": null
               }
             ]
-<<<<<<< HEAD
-          }
-=======
           },
           "unit": "percentunit"
->>>>>>> 884c5993
         },
         "overrides": []
       },
@@ -1056,11 +1036,7 @@
       "options": {
         "reduceOptions": {
           "calcs": [
-<<<<<<< HEAD
-            "lastNotNull"
-=======
             "last"
->>>>>>> 884c5993
           ],
           "fields": "",
           "values": false
@@ -1073,15 +1049,9 @@
       "targets": [
         {
           "exemplar": true,
-<<<<<<< HEAD
-          "expr": "avg(pd_cluster_progress{k8s_cluster=\"$k8s_cluster\", tidb_cluster=\"$tidb_cluster\", action=\"preparing\"} > 1) by (instance)",
-          "interval": "",
-          "legendFormat": "{{instance}}",
-=======
           "expr": "avg(pd_cluster_progress{k8s_cluster=\"$k8s_cluster\", tidb_cluster=\"$tidb_cluster\", instance=\"$instance\", action=\"preparing\"} > 0)",
           "interval": "",
           "legendFormat": "",
->>>>>>> 884c5993
           "queryType": "randomWalk",
           "refId": "A"
         }
