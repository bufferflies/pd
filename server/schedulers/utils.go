--- conflicted
+++ resolved
@@ -82,52 +82,35 @@
 	// The reason we use max(regionSize, averageRegionSize) to check is:
 	// 1. prevent moving small regions between stores with close scores, leading to unnecessary balance.
 	// 2. prevent moving huge regions, leading to over balance.
-<<<<<<< HEAD
-	sourceID := source.GetID()
-	targetID := target.GetID()
-	tolerantResource := getTolerantResource(cluster, region, kind)
+	sourceID := p.source.GetID()
+	targetID := p.target.GetID()
+	tolerantResource := p.getTolerantResource()
 	// to avoid schedule too much, if A's core greater than B and C a little
 	// we want that A should be moved out one region not two
-	sourceInfluence := opInfluence.GetStoreInfluence(sourceID).ResourceProperty(kind)
+	sourceInfluence := p.GetOpInfluence(sourceID)
 	// A->B, B's influence is positive , so B can become source schedule, it will move region from B to C
 	if sourceInfluence > 0 {
 		sourceInfluence = -sourceInfluence
 	}
 	// to avoid schedule too much, if A's score less than B and C in small range,
 	// we want that A can be moved in one region not two
-	targetInfluence := opInfluence.GetStoreInfluence(targetID).ResourceProperty(kind)
+	targetInfluence := p.GetOpInfluence(targetID)
 	// to avoid schedule call back
 	// A->B, A's influence is negative，so A will be target,C may move region to A
 	if targetInfluence < 0 {
 		targetInfluence = -targetInfluence
 	}
 	//sourceDelta, targetDelta := sourceInfluence-tolerantResource, targetInfluence+tolerantResource
-	opts := cluster.GetOpts()
-	switch kind.Resource {
-	case core.LeaderKind:
-		sourceDelta, targetDelta := sourceInfluence-tolerantResource, targetInfluence+tolerantResource
-		sourceScore = source.LeaderScore(kind.Policy, sourceDelta)
-		targetScore = target.LeaderScore(kind.Policy, targetDelta)
-	case core.RegionKind:
-		sourceDelta, targetDelta := sourceInfluence*influenceAmp-tolerantResource, targetInfluence*influenceAmp+tolerantResource
-		sourceScore = source.RegionScore(opts.GetRegionScoreFormulaVersion(), opts.GetHighSpaceRatio(), opts.GetLowSpaceRatio(), sourceDelta, 0)
-		targetScore = target.RegionScore(opts.GetRegionScoreFormulaVersion(), opts.GetHighSpaceRatio(), opts.GetLowSpaceRatio(), targetDelta, 0)
-=======
-	sourceID := p.source.GetID()
-	targetID := p.target.GetID()
-	tolerantResource := p.getTolerantResource()
-	sourceInfluence := p.GetOpInfluence(sourceID)
-	targetInfluence := p.GetOpInfluence(targetID)
-	sourceDelta, targetDelta := sourceInfluence-tolerantResource, targetInfluence+tolerantResource
 	opts := p.cluster.GetOpts()
 	switch p.kind.Resource {
 	case core.LeaderKind:
+		sourceDelta, targetDelta := sourceInfluence-tolerantResource, targetInfluence+tolerantResource
 		p.sourceScore = p.source.LeaderScore(p.kind.Policy, sourceDelta)
 		p.targetScore = p.target.LeaderScore(p.kind.Policy, targetDelta)
 	case core.RegionKind:
-		p.sourceScore = p.source.RegionScore(opts.GetRegionScoreFormulaVersion(), opts.GetHighSpaceRatio(), opts.GetLowSpaceRatio(), sourceDelta, -1)
-		p.targetScore = p.target.RegionScore(opts.GetRegionScoreFormulaVersion(), opts.GetHighSpaceRatio(), opts.GetLowSpaceRatio(), targetDelta, 1)
->>>>>>> 6d2d5e3e
+		sourceDelta, targetDelta := sourceInfluence*influenceAmp-tolerantResource, targetInfluence*influenceAmp+tolerantResource
+		p.sourceScore = p.source.RegionScore(opts.GetRegionScoreFormulaVersion(), opts.GetHighSpaceRatio(), opts.GetLowSpaceRatio(), sourceDelta, 0)
+		p.targetScore = p.target.RegionScore(opts.GetRegionScoreFormulaVersion(), opts.GetHighSpaceRatio(), opts.GetLowSpaceRatio(), targetDelta, 0)
 	}
 	if opts.IsDebugMetricsEnabled() {
 		opInfluenceStatus.WithLabelValues(scheduleName, strconv.FormatUint(sourceID, 10), "source").Set(float64(sourceInfluence))
@@ -144,15 +127,8 @@
 			zap.Int64("source-influence", sourceInfluence),
 			zap.Int64("target-size", p.target.GetRegionSize()), zap.Float64("target-score", p.targetScore),
 			zap.Int64("target-influence", targetInfluence),
-<<<<<<< HEAD
-			zap.Int64("average-region-size", cluster.GetAverageRegionSize()),
-			zap.Int64("tolerant-resource", tolerantResource),
-			zap.Uint64("source available size(gb)", source.GetAvgAvailable()/(1<<30)),
-			zap.Uint64("target available size(gb)", target.GetAvgAvailable()/(1<<30)))
-=======
 			zap.Int64("average-region-size", p.cluster.GetAverageRegionSize()),
 			zap.Int64("tolerant-resource", tolerantResource))
->>>>>>> 6d2d5e3e
 	}
 	return shouldBalance
 }
