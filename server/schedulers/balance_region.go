--- conflicted
+++ resolved
@@ -216,7 +216,7 @@
 				op.Counters = append(op.Counters, schedulerCounter.WithLabelValues(s.GetName(), "new-operator"))
 				result = append(result, op)
 				if len(result) >= s.conf.Batch {
-					log.Info("result", zap.Int("batch", s.conf.Batch))
+					log.Debug("result", zap.Int("batch", s.conf.Batch))
 					return result
 				}
 				schedule.AddOpInfluence(op, plan.opInfluence, cluster)
@@ -226,12 +226,8 @@
 		}
 		s.retryQuota.Attenuate(plan.source)
 	}
-<<<<<<< HEAD
+	s.retryQuota.GC(stores)
 	return result
-=======
-	s.retryQuota.GC(stores)
-	return nil
->>>>>>> 5e0c2124
 }
 
 // transferPeer selects the best store to create a new peer to replace the old peer.
