// Copyright 2022 TiKV Project Authors.
//
// Licensed under the Apache License, Version 2.0 (the "License");
// you may not use this file except in compliance with the License.
// You may obtain a copy of the License at
//
//     http://www.apache.org/licenses/LICENSE-2.0
//
// Unless required by applicable law or agreed to in writing, software
// distributed under the License is distributed on an "AS IS" BASIS,
// WITHOUT WARRANTIES OR CONDITIONS OF ANY KIND, either express or implied.
// See the License for the specific language governing permissions and
// limitations under the License.

package buckets

import (
	"bytes"
	"fmt"

	"github.com/tikv/pd/pkg/btree"
	"github.com/tikv/pd/pkg/keyutil"
	"github.com/tikv/pd/pkg/slice"
	"github.com/tikv/pd/server/core"
	"github.com/tikv/pd/server/statistics"
)

var minHotThresholds = [statistics.RegionStatCount]uint64{
	statistics.RegionReadBytes:  8 * 1024,
	statistics.RegionReadKeys:   128,
	statistics.RegionReadQuery:  128,
	statistics.RegionWriteBytes: 1 * 1024,
	statistics.RegionWriteKeys:  32,
	statistics.RegionWriteQuery: 32,
}

// BucketStatInformer is used to get the bucket statistics.
type BucketStatInformer interface {
	BucketsStats(degree int) map[uint64][]*BucketStat
}

// BucketStat is the record the bucket statistics.
type BucketStat struct {
	RegionID  uint64
	StartKey  []byte
	EndKey    []byte
	HotDegree int
	Interval  uint64
	// the order should see statistics.RegionStatKind
	Loads []uint64
}

func (b *BucketStat) clone() *BucketStat {
	c := &BucketStat{
		StartKey:  b.StartKey,
		EndKey:    b.EndKey,
		RegionID:  b.RegionID,
		HotDegree: b.HotDegree,
		Interval:  b.Interval,
		Loads:     make([]uint64, len(b.Loads)),
	}
	copy(c.Loads, b.Loads)
	return c
}

func (b *BucketStat) String() string {
	return fmt.Sprintf("[region-id:%d][start-key:%s][end-key-key:%s][hot-degree:%d][Interval:%d(ms)][Loads:%v]",
		b.RegionID, core.HexRegionKeyStr(b.StartKey), core.HexRegionKeyStr(b.EndKey), b.HotDegree, b.Interval, b.Loads)
}

// BucketTreeItem is the item of the bucket btree.
type BucketTreeItem struct {
	regionID uint64
	startKey []byte
	endKey   []byte
	stats    []*BucketStat
	interval uint64
	version  uint64
	status   status
}

// GetStartKey returns the start key of the bucket tree.
func (b *BucketTreeItem) GetStartKey() []byte {
	return b.startKey
}

// GetEndKey return the end key of the bucket tree item.
func (b *BucketTreeItem) GetEndKey() []byte {
	return b.endKey
}

// String implements the fmt.Stringer interface.
func (b *BucketTreeItem) String() string {
	return fmt.Sprintf("[region-id:%d][start-key:%s][end-key:%s]",
		b.regionID, core.HexRegionKeyStr(b.startKey), core.HexRegionKeyStr(b.endKey))
}

// Less returns true if the start key is less than the other.
func (b *BucketTreeItem) Less(than btree.Item) bool {
	return bytes.Compare(b.startKey, than.(*BucketTreeItem).startKey) < 0
}

// equals returns whether the key range is overlaps with the item.
func (b *BucketTreeItem) equals(origin *BucketTreeItem) bool {
	if origin == nil {
		return false
	}
	// key range must be same if the version is same.
	if b.version == origin.version {
		return true
	}
	return bytes.Equal(b.startKey, origin.startKey) && bytes.Equal(b.endKey, origin.endKey)
}

// cloneBucketItemByRange returns a new item with the same key range.
// item must have some debris for the given key range
func cloneBucketItemByRange(b *BucketTreeItem, startKey, endKey []byte) *BucketTreeItem {
	item := &BucketTreeItem{
		regionID: b.regionID,
		startKey: startKey,
		endKey:   endKey,
		interval: b.interval,
		version:  b.version,
		stats:    make([]*BucketStat, 0, len(b.stats)),
		status:   archive,
	}

	for _, stat := range b.stats {
		//  insert if the stat has debris with the key range.
		left := keyutil.MaxKey(stat.StartKey, startKey)
		right := keyutil.MinKey(stat.EndKey, endKey)
		if len(endKey) == 0 {
			right = stat.EndKey
		}
		if bytes.Compare(left, right) < 0 {
			copy := stat.clone()
			copy.StartKey = left
			copy.EndKey = right
			item.stats = append(item.stats, copy)
		}
	}
	return item
}

// inherit the hot stats from the old item to the new item.
// rule1: if one cross buckets are hot , it will inherit the hottest one.
// rule2: if the cross buckets are not hot, it will inherit the coldest one.
// rule3: if some cross buckets are hot and the others are cold, it will inherit the hottest one.
func (b *BucketTreeItem) inherit(origins []*BucketTreeItem) {
	if len(origins) == 0 || len(b.stats) == 0 || bytes.Compare(b.endKey, origins[0].startKey) < 0 {
		return
	}

	newItems := b.stats
	oldItems := make([]*BucketStat, 0)
	for _, bucketTree := range origins {
		oldItems = append(oldItems, bucketTree.stats...)
	}
	// given two list of closed intervals like newItems and oldItems, where items[i]=[start-key,end-key],
	// and each item are disjoint and sorted order.
	// It should calculate the value if some item has intersection.
	for p1, p2 := 0, 0; p1 < len(newItems) && p2 < len(oldItems); {
		newItem, oldItem := newItems[p1], oldItems[p2]
		left := keyutil.MaxKey(newItem.StartKey, oldItem.StartKey)
		right := keyutil.MinKey(newItem.EndKey, oldItem.EndKey)

		// bucket should inherit the old bucket hot degree if they have some intersection.
		// skip if the left is equal to the right key, such as [10 20] [20 30].
		// new bucket:         					|10 ---- 20 |
		// old bucket: 					| 5 ---------15|
		// they has one intersection 			|10--15|.
<<<<<<< HEAD
		if bytes.Compare(left, right) < 0 {
=======
		if bytes.Compare(left, right) < 0 || len(right) == 0 {
>>>>>>> f6089f13
			oldDegree := oldItem.HotDegree
			newDegree := newItem.HotDegree
			// new bucket should interim old if the hot degree of the new bucket is less than zero.
			if oldDegree < 0 && newDegree <= 0 && oldDegree < newDegree {
				newItem.HotDegree = oldDegree
			}
			// if oldDegree is greater than zero and the new bucket, the new bucket should inherit the old hot degree.
			if oldDegree > 0 && oldDegree > newDegree {
				newItem.HotDegree = oldDegree
			}
		}
		// move the left item to the next, old should move first if they are equal.
		if bytes.Compare(newItem.EndKey, oldItem.EndKey) > 0 || len(newItem.EndKey) == 0 {
			p2++
		} else {
			p1++
		}
	}
}

func (b *BucketTreeItem) calculateHotDegree() {
	for _, stat := range b.stats {
		// todo: qps should be considered, tikv will report this in next sprint
		// the order: read [bytes keys qps] and write[bytes keys qps]
		readLoads := stat.Loads[:2]
		readHot := slice.AllOf(readLoads, func(i int) bool {
			return readLoads[i] > minHotThresholds[i]
		})
		writeLoads := stat.Loads[3:5]
		writeHot := slice.AllOf(writeLoads, func(i int) bool {
			return writeLoads[i] > minHotThresholds[3+i]
		})
		hot := readHot || writeHot
		if hot && stat.HotDegree < maxHotDegree {
			stat.HotDegree++
		}
		if !hot && stat.HotDegree > minHotDegree {
			stat.HotDegree--
		}
	}
}<|MERGE_RESOLUTION|>--- conflicted
+++ resolved
@@ -169,11 +169,7 @@
 		// new bucket:         					|10 ---- 20 |
 		// old bucket: 					| 5 ---------15|
 		// they has one intersection 			|10--15|.
-<<<<<<< HEAD
-		if bytes.Compare(left, right) < 0 {
-=======
 		if bytes.Compare(left, right) < 0 || len(right) == 0 {
->>>>>>> f6089f13
 			oldDegree := oldItem.HotDegree
 			newDegree := newItem.HotDegree
 			// new bucket should interim old if the hot degree of the new bucket is less than zero.
