// Copyright 2019 TiKV Project Authors.
//
// Licensed under the Apache License, Version 2.0 (the "License");
// you may not use this file except in compliance with the License.
// You may obtain a copy of the License at
//
//     http://www.apache.org/licenses/LICENSE-2.0
//
// Unless required by applicable law or agreed to in writing, software
// distributed under the License is distributed on an "AS IS" BASIS,
// WITHOUT WARRANTIES OR CONDITIONS OF ANY KIND, either express or implied.
// See the License for the specific language governing permissions and
// limitations under the License.

package operator

import (
	"fmt"
	"math/rand"
	"time"

	"github.com/pingcap/errors"
	"github.com/pingcap/kvproto/pkg/metapb"
	"github.com/pingcap/kvproto/pkg/pdpb"
	"github.com/pingcap/log"
	"github.com/tikv/pd/pkg/errs"
	"github.com/tikv/pd/pkg/logutil"
	"github.com/tikv/pd/server/core"
	"github.com/tikv/pd/server/schedule/placement"
	"go.uber.org/zap"
)

// CreateAddPeerOperator creates an operator that adds a new peer.
func CreateAddPeerOperator(desc string, ci ClusterInformer, region *core.RegionInfo, peer *metapb.Peer, kind OpKind) (*Operator, error) {
	return NewBuilder(desc, ci, region).
		AddPeer(peer).
		Build(kind)
}

// CreateDemoteVoterOperator creates an operator that demotes a voter
func CreateDemoteVoterOperator(desc string, ci ClusterInformer, region *core.RegionInfo, peer *metapb.Peer) (*Operator, error) {
	return NewBuilder(desc, ci, region).
		DemoteVoter(peer.GetStoreId()).
		Build(0)
}

// CreatePromoteLearnerOperator creates an operator that promotes a learner.
func CreatePromoteLearnerOperator(desc string, ci ClusterInformer, region *core.RegionInfo, peer *metapb.Peer) (*Operator, error) {
	return NewBuilder(desc, ci, region).
		PromoteLearner(peer.GetStoreId()).
		Build(0)
}

// CreateRemovePeerOperator creates an operator that removes a peer from region.
func CreateRemovePeerOperator(desc string, ci ClusterInformer, kind OpKind, region *core.RegionInfo, storeID uint64) (*Operator, error) {
	return NewBuilder(desc, ci, region).
		RemovePeer(storeID).
		Build(kind)
}

// CreateTransferLeaderOperator creates an operator that transfers the leader from a source store to a target store.
func CreateTransferLeaderOperator(desc string, ci ClusterInformer, region *core.RegionInfo, sourceStoreID uint64, targetStoreID uint64, targetStoreIDs []uint64, kind OpKind) (*Operator, error) {
	return NewBuilder(desc, ci, region, SkipOriginJointStateCheck).
		SetLeader(targetStoreID).
		SetLeaders(targetStoreIDs).
		Build(kind)
}

// CreateForceTransferLeaderOperator creates an operator that transfers the leader from a source store to a target store forcible.
func CreateForceTransferLeaderOperator(desc string, ci ClusterInformer, region *core.RegionInfo, sourceStoreID uint64, targetStoreID uint64, kind OpKind) (*Operator, error) {
	return NewBuilder(desc, ci, region, SkipOriginJointStateCheck, SkipPlacementRulesCheck).
		SetLeader(targetStoreID).
		EnableForceTargetLeader().
		Build(kind)
}

// CreateMoveRegionOperator creates an operator that moves a region to specified stores.
func CreateMoveRegionOperator(desc string, ci ClusterInformer, region *core.RegionInfo, kind OpKind, roles map[uint64]placement.PeerRoleType) (*Operator, error) {
	// construct the peers from roles
	oldPeers := region.GetPeers()
	peers := make(map[uint64]*metapb.Peer)
	i := 0
	for storeID, role := range roles {
		isWitness := false
		if i < len(oldPeers) {
			isWitness = oldPeers[i].GetIsWitness()
		}
		peers[storeID] = &metapb.Peer{
			StoreId:   storeID,
			Role:      role.MetaPeerRole(),
			IsWitness: isWitness,
		}
		i += 1
	}
	builder := NewBuilder(desc, ci, region).SetPeers(peers).SetExpectedRoles(roles)
	return builder.Build(kind)
}

// CreateMovePeerOperator creates an operator that replaces an old peer with a new peer.
func CreateMovePeerOperator(desc string, ci ClusterInformer, region *core.RegionInfo, kind OpKind, oldStore uint64, peer *metapb.Peer) (*Operator, error) {
	return NewBuilder(desc, ci, region).
		RemovePeer(oldStore).
		AddPeer(peer).
		Build(kind)
}

// CreateReplaceLeaderPeerOperator creates an operator that replaces an old peer with a new peer, and move leader from old store firstly.
func CreateReplaceLeaderPeerOperator(desc string, ci ClusterInformer, region *core.RegionInfo, kind OpKind, oldStore uint64, peer *metapb.Peer, leader *metapb.Peer) (*Operator, error) {
	return NewBuilder(desc, ci, region).
		RemovePeer(oldStore).
		AddPeer(peer).
		SetLeader(leader.GetStoreId()).
		Build(kind)
}

// CreateMoveLeaderOperator creates an operator that replaces an old leader with a new leader.
func CreateMoveLeaderOperator(desc string, ci ClusterInformer, region *core.RegionInfo, kind OpKind, oldStore uint64, peer *metapb.Peer) (*Operator, error) {
	return NewBuilder(desc, ci, region).
		RemovePeer(oldStore).
		AddPeer(peer).
		SetLeader(peer.GetStoreId()).
		Build(kind)
}

// CreateSplitRegionOperator creates an operator that splits a region.
func CreateSplitRegionOperator(desc string, region *core.RegionInfo, kind OpKind, policy pdpb.CheckPolicy, offset time.Duration, keys [][]byte) (*Operator, error) {
	if core.IsInJointState(region.GetPeers()...) {
		return nil, errors.Errorf("cannot split region which is in joint state")
	}

	step := SplitRegion{
		StartKey:  region.GetStartKey(),
		EndKey:    region.GetEndKey(),
		Policy:    policy,
		SplitKeys: keys,
	}
	brief := fmt.Sprintf("split: region %v use policy %s", region.GetID(), policy)
	if len(keys) > 0 {
		hexKeys := make([]string, len(keys))
		for i := range keys {
			hexKeys[i] = core.HexRegionKeyStr(logutil.RedactBytes(keys[i]))
		}
		brief += fmt.Sprintf(" and keys %v", hexKeys)
	}
	op := NewOperator(desc, brief, region.GetID(), region.GetRegionEpoch(), kind|OpSplit, region.GetApproximateSize(), offset, step)
	op.AdditionalInfos["region-start-key"] = core.HexRegionKeyStr(logutil.RedactBytes(region.GetStartKey()))
	op.AdditionalInfos["region-end-key"] = core.HexRegionKeyStr(logutil.RedactBytes(region.GetEndKey()))
	return op, nil
}

// CreateMergeRegionOperator creates an operator that merge two region into one.
func CreateMergeRegionOperator(desc string, ci ClusterInformer, source *core.RegionInfo, target *core.RegionInfo, kind OpKind) ([]*Operator, error) {
	if core.IsInJointState(source.GetPeers()...) || core.IsInJointState(target.GetPeers()...) {
		return nil, errors.Errorf("cannot merge regions which are in joint state")
	}

	var steps []OpStep
	if !isRegionMatch(source, target) {
		peers := make(map[uint64]*metapb.Peer)
		for _, p := range target.GetPeers() {
			peers[p.GetStoreId()] = &metapb.Peer{
				StoreId:   p.GetStoreId(),
				Role:      p.GetRole(),
				IsWitness: p.GetIsWitness(),
			}
		}
		matchOp, err := NewBuilder("", ci, source).
			SetPeers(peers).
			Build(kind)
		if err != nil {
			return nil, err
		}

		steps = append(steps, matchOp.steps...)
		kind = matchOp.Kind()
	}

	steps = append(steps, MergeRegion{
		FromRegion: source.GetMeta(),
		ToRegion:   target.GetMeta(),
		IsPassive:  false,
	})

	offset := ci.GetOpts().GetOperatorTimeoutOffset()
	brief := fmt.Sprintf("merge: region %v to %v", source.GetID(), target.GetID())
	op1 := NewOperator(desc, brief, source.GetID(), source.GetRegionEpoch(), kind|OpMerge, source.GetApproximateSize(), offset, steps...)
	op2 := NewOperator(desc, brief, target.GetID(), target.GetRegionEpoch(), kind|OpMerge, target.GetApproximateSize(), offset, MergeRegion{
		FromRegion: source.GetMeta(),
		ToRegion:   target.GetMeta(),
		IsPassive:  true,
	})
	op2.Sync(op1)

	return []*Operator{op1, op2}, nil
}

func isRegionMatch(a, b *core.RegionInfo) bool {
	if len(a.GetPeers()) != len(b.GetPeers()) {
		return false
	}
	for _, pa := range a.GetPeers() {
		pb := b.GetStorePeer(pa.GetStoreId())
		if pb == nil || core.IsLearner(pb) != core.IsLearner(pa) || core.IsWitness(pb) != core.IsWitness(pa) {
			return false
		}
	}
	return true
}

// CreateScatterRegionOperator creates an operator that scatters the specified region.
func CreateScatterRegionOperator(desc string, ci ClusterInformer, origin *core.RegionInfo, targetPeers map[uint64]*metapb.Peer, targetLeader uint64) (*Operator, error) {
	// randomly pick a leader.
	var ids []uint64
	for id, peer := range targetPeers {
		if !core.IsLearner(peer) {
			ids = append(ids, id)
		}
	}
	var leader uint64
	if len(ids) > 0 {
		leader = ids[rand.Intn(len(ids))]
	}
	if targetLeader != 0 {
		leader = targetLeader
	}
	return NewBuilder(desc, ci, origin).
		SetPeers(targetPeers).
		SetLeader(leader).
		EnableLightWeight().
		// EnableForceTargetLeader in order to ignore the leader schedule limit
		EnableForceTargetLeader().
		Build(OpAdmin)
}

// OpDescLeaveJointState is the expected desc for LeaveJointStateOperator.
const OpDescLeaveJointState = "leave-joint-state"

// CreateLeaveJointStateOperator creates an operator that let region leave joint state.
func CreateLeaveJointStateOperator(desc string, ci ClusterInformer, origin *core.RegionInfo) (*Operator, error) {
	b := NewBuilder(desc, ci, origin, SkipOriginJointStateCheck, SkipPlacementRulesCheck)

	if b.err == nil && !core.IsInJointState(origin.GetPeers()...) {
		b.err = errors.Errorf("cannot build leave joint state operator for region which is not in joint state")
	}

	if b.err != nil {
		return nil, b.err
	}

	// prepareBuild
	b.toDemote = newPeersMap()
	b.toPromote = newPeersMap()
	for _, o := range b.originPeers {
		switch o.GetRole() {
		case metapb.PeerRole_IncomingVoter:
			b.toPromote.Set(o)
		case metapb.PeerRole_DemotingVoter:
			b.toDemote.Set(o)
		}
	}

	leader := b.originPeers[b.originLeaderStoreID]
	if leader == nil || !b.allowLeader(leader, true) {
		b.targetLeaderStoreID = 0
	} else {
		b.targetLeaderStoreID = b.originLeaderStoreID
	}

	b.currentPeers, b.currentLeaderStoreID = b.originPeers.Copy(), b.originLeaderStoreID
	b.peerAddStep = make(map[uint64]int)
	brief := b.brief()

	// buildStepsWithJointConsensus
	var kind OpKind

	b.setTargetLeaderIfNotExist()
	if b.targetLeaderStoreID == 0 {
		// Because the demote leader will be rejected by TiKV,
		// when the target leader cannot be found, we need to force a target to be found.
		b.forceTargetLeader = true
		b.setTargetLeaderIfNotExist()
	}

	if b.targetLeaderStoreID == 0 {
		log.Error(
			"unable to find target leader",
			zap.Reflect("region", origin),
			errs.ZapError(errs.ErrCreateOperator.FastGenByArgs("no target leader")))
		b.originLeaderStoreID = 0
	} else if b.originLeaderStoreID != b.targetLeaderStoreID {
		kind |= OpLeader
	}

	b.execChangePeerV2(false, true)

	return NewOperator(b.desc, brief, b.regionID, b.regionEpoch, kind, origin.GetApproximateSize(), ci.GetOpts().GetOperatorTimeoutOffset(), b.steps...), nil
}

// CreateWitnessPeerOperator creates an operator that set a follower or learner peer with witness
func CreateWitnessPeerOperator(desc string, ci ClusterInformer, region *core.RegionInfo, peer *metapb.Peer) (*Operator, error) {
<<<<<<< HEAD
	brief := fmt.Sprintf("create witness: region %v peer %v on store %v", region.GetID(), peer.Id, peer.StoreId)

	return NewOperator(desc, brief, region.GetID(), region.GetRegionEpoch(), OpRegion, region.GetApproximateSize(),
		ci.GetOpts().GetOperatorTimeoutOffset(), BecomeWitness{StoreID: peer.StoreId, PeerID: peer.Id}), nil
=======
	return NewBuilder(desc, ci, region).
		BecomeWitness(peer.GetStoreId()).
		Build(0)
>>>>>>> d92df1f5
}

// CreateNonWitnessPeerOperator creates an operator that set a peer with non-witness
func CreateNonWitnessPeerOperator(desc string, ci ClusterInformer, region *core.RegionInfo, peer *metapb.Peer) (*Operator, error) {
<<<<<<< HEAD
	brief := fmt.Sprintf("promote to non-witness: region %v peer %v on store %v", region.GetID(), peer.Id, peer.StoreId)
	return NewOperator(desc, brief, region.GetID(), region.GetRegionEpoch(), OpRegion, region.GetApproximateSize(),
		ci.GetOpts().GetOperatorTimeoutOffset(), BecomeNonWitness{StoreID: peer.StoreId, PeerID: peer.Id}), nil
=======
	return NewBuilder(desc, ci, region).
		BecomeNonWitness(peer.GetStoreId()).
		Build(0)
>>>>>>> d92df1f5
}<|MERGE_RESOLUTION|>--- conflicted
+++ resolved
@@ -298,27 +298,14 @@
 
 // CreateWitnessPeerOperator creates an operator that set a follower or learner peer with witness
 func CreateWitnessPeerOperator(desc string, ci ClusterInformer, region *core.RegionInfo, peer *metapb.Peer) (*Operator, error) {
-<<<<<<< HEAD
-	brief := fmt.Sprintf("create witness: region %v peer %v on store %v", region.GetID(), peer.Id, peer.StoreId)
-
-	return NewOperator(desc, brief, region.GetID(), region.GetRegionEpoch(), OpRegion, region.GetApproximateSize(),
-		ci.GetOpts().GetOperatorTimeoutOffset(), BecomeWitness{StoreID: peer.StoreId, PeerID: peer.Id}), nil
-=======
 	return NewBuilder(desc, ci, region).
 		BecomeWitness(peer.GetStoreId()).
 		Build(0)
->>>>>>> d92df1f5
 }
 
 // CreateNonWitnessPeerOperator creates an operator that set a peer with non-witness
 func CreateNonWitnessPeerOperator(desc string, ci ClusterInformer, region *core.RegionInfo, peer *metapb.Peer) (*Operator, error) {
-<<<<<<< HEAD
-	brief := fmt.Sprintf("promote to non-witness: region %v peer %v on store %v", region.GetID(), peer.Id, peer.StoreId)
-	return NewOperator(desc, brief, region.GetID(), region.GetRegionEpoch(), OpRegion, region.GetApproximateSize(),
-		ci.GetOpts().GetOperatorTimeoutOffset(), BecomeNonWitness{StoreID: peer.StoreId, PeerID: peer.Id}), nil
-=======
 	return NewBuilder(desc, ci, region).
 		BecomeNonWitness(peer.GetStoreId()).
 		Build(0)
->>>>>>> d92df1f5
 }