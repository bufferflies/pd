--- conflicted
+++ resolved
@@ -366,13 +366,8 @@
 			// The HTTP handler of failpoint requires the full path to be the failpoint path.
 			r.URL.Path = strings.TrimPrefix(r.URL.Path, prefix+apiPrefix+"/fail")
 			new(failpoint.HttpHandler).ServeHTTP(w, r)
-<<<<<<< HEAD
-		}), setAudit("test"))
-	}
-=======
 		}), setAuditBackend("test"))
-	})
->>>>>>> 62315670
+	}
 
 	// Deprecated: use /pd/api/v1/health instead.
 	rootRouter.Handle("/health", newHealthHandler(svr, rd)).Methods("GET")
