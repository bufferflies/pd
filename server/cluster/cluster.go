// Copyright 2016 TiKV Project Authors.
//
// Licensed under the Apache License, Version 2.0 (the "License");
// you may not use this file except in compliance with the License.
// You may obtain a copy of the License at
//
//     http://www.apache.org/licenses/LICENSE-2.0
//
// Unless required by applicable law or agreed to in writing, software
// distributed under the License is distributed on an "AS IS" BASIS,
// WITHOUT WARRANTIES OR CONDITIONS OF ANY KIND, either express or implied.
// See the License for the specific language governing permissions and
// limitations under the License.

package cluster

import (
	"context"
	"fmt"
	"math"
	"net/http"
	"strconv"
	"sync"
	"time"

	"github.com/coreos/go-semver/semver"
	"github.com/gogo/protobuf/proto"
	"github.com/pingcap/errors"
	"github.com/pingcap/failpoint"
	"github.com/pingcap/kvproto/pkg/metapb"
	"github.com/pingcap/kvproto/pkg/pdpb"
	"github.com/pingcap/log"
	"github.com/tikv/pd/pkg/errs"
	"github.com/tikv/pd/pkg/etcdutil"
	"github.com/tikv/pd/pkg/logutil"
	"github.com/tikv/pd/pkg/typeutil"
	"github.com/tikv/pd/server/config"
	"github.com/tikv/pd/server/core"
	"github.com/tikv/pd/server/core/storelimit"
	"github.com/tikv/pd/server/id"
	syncer "github.com/tikv/pd/server/region_syncer"
	"github.com/tikv/pd/server/replication"
	"github.com/tikv/pd/server/schedule"
	"github.com/tikv/pd/server/schedule/checker"
	"github.com/tikv/pd/server/schedule/hbstream"
	"github.com/tikv/pd/server/schedule/labeler"
	"github.com/tikv/pd/server/schedule/placement"
	"github.com/tikv/pd/server/statistics"
	"github.com/tikv/pd/server/storage"
	"github.com/tikv/pd/server/storage/endpoint"
	"github.com/tikv/pd/server/versioninfo"
	"go.etcd.io/etcd/clientv3"
	"go.uber.org/zap"
)

// backgroundJobInterval is the interval to run background jobs.
var backgroundJobInterval = 10 * time.Second

// DefaultMinResolvedTSPersistenceInterval is the default value of min resolved ts persistence interval.
var DefaultMinResolvedTSPersistenceInterval = 10 * time.Second

const (
	clientTimeout              = 3 * time.Second
	defaultChangedRegionsLimit = 10000
	// persistLimitRetryTimes is used to reduce the probability of the persistent error
	// since the once the store is add or remove, we shouldn't return an error even if the store limit is failed to persist.
	persistLimitRetryTimes = 5
	persistLimitWaitTime   = 100 * time.Millisecond
)

// Server is the interface for cluster.
type Server interface {
	GetAllocator() id.Allocator
	GetConfig() *config.Config
	GetPersistOptions() *config.PersistOptions
	GetStorage() storage.Storage
	GetHBStreams() *hbstream.HeartbeatStreams
	GetRaftCluster() *RaftCluster
	GetBasicCluster() *core.BasicCluster
	GetMembers() ([]*pdpb.Member, error)
	ReplicateFileToMember(ctx context.Context, member *pdpb.Member, name string, data []byte) error
}

// RaftCluster is used for cluster config management.
// Raft cluster key format:
// cluster 1 -> /1/raft, value is metapb.Cluster
// cluster 2 -> /2/raft
// For cluster 1
// store 1 -> /1/raft/s/1, value is metapb.Store
// region 1 -> /1/raft/r/1, value is metapb.Region
type RaftCluster struct {
	sync.RWMutex

	serverCtx context.Context
	ctx       context.Context
	cancel    context.CancelFunc
	wg        sync.WaitGroup

	running bool

	clusterID uint64

	// cached cluster info
	core               *core.BasicCluster
	meta               *metapb.Cluster
	opt                *config.PersistOptions
	storeConfigManager *config.StoreConfigManager
	storage            storage.Storage
	id                 id.Allocator
	limiter            *StoreLimiter
	minResolvedTS      uint64

	changedRegions chan *core.RegionInfo

	labelLevelStats *statistics.LabelStatistics
	regionStats     *statistics.RegionStatistics
	hotStat         *statistics.HotStat

	coordinator *coordinator

	regionSyncer *syncer.RegionSyncer

	ruleManager   *placement.RuleManager
	regionLabeler *labeler.RegionLabeler
	etcdClient    *clientv3.Client
	httpClient    *http.Client

	replicationMode *replication.ModeManager

	unsafeRecoveryController *unsafeRecoveryController
}

// Status saves some state information.
// NOTE: This type is exported by HTTP API. Please pay more attention when modifying it.
type Status struct {
	RaftBootstrapTime time.Time `json:"raft_bootstrap_time,omitempty"`
	IsInitialized     bool      `json:"is_initialized"`
	ReplicationStatus string    `json:"replication_status"`
}

// NewRaftCluster create a new cluster.
func NewRaftCluster(ctx context.Context, clusterID uint64, regionSyncer *syncer.RegionSyncer, etcdClient *clientv3.Client,
	httpClient *http.Client, manager *config.StoreConfigManager) *RaftCluster {
	return &RaftCluster{
		serverCtx:          ctx,
		running:            false,
		clusterID:          clusterID,
		regionSyncer:       regionSyncer,
		httpClient:         httpClient,
		etcdClient:         etcdClient,
		storeConfigManager: manager,
	}
}

// GetStoreConfig returns the store config.
func (c *RaftCluster) GetStoreConfig() *config.StoreConfig {
	return c.storeConfigManager.GetStoreConfig()
}

// LoadClusterStatus loads the cluster status.
func (c *RaftCluster) LoadClusterStatus() (*Status, error) {
	bootstrapTime, err := c.loadBootstrapTime()
	if err != nil {
		return nil, err
	}
	var isInitialized bool
	if bootstrapTime != typeutil.ZeroTime {
		isInitialized = c.isInitialized()
	}
	var replicationStatus string
	if c.replicationMode != nil {
		replicationStatus = c.replicationMode.GetReplicationStatus().String()
	}
	return &Status{
		RaftBootstrapTime: bootstrapTime,
		IsInitialized:     isInitialized,
		ReplicationStatus: replicationStatus,
	}, nil
}

func (c *RaftCluster) isInitialized() bool {
	if c.core.GetRegionCount() > 1 {
		return true
	}
	region := c.core.GetRegionByKey(nil)
	return region != nil &&
		len(region.GetVoters()) >= int(c.GetReplicationConfig().MaxReplicas) &&
		len(region.GetPendingPeers()) == 0
}

// GetReplicationConfig get the replication config.
func (c *RaftCluster) GetReplicationConfig() *config.ReplicationConfig {
	cfg := &config.ReplicationConfig{}
	*cfg = *c.opt.GetReplicationConfig()
	return cfg
}

// loadBootstrapTime loads the saved bootstrap time from etcd. It returns zero
// value of time.Time when there is error or the cluster is not bootstrapped yet.
func (c *RaftCluster) loadBootstrapTime() (time.Time, error) {
	var t time.Time
	data, err := c.storage.Load(endpoint.ClusterBootstrapTimeKey())
	if err != nil {
		return t, err
	}
	if data == "" {
		return t, nil
	}
	return typeutil.ParseTimestamp([]byte(data))
}

// InitCluster initializes the raft cluster.
func (c *RaftCluster) InitCluster(
	id id.Allocator,
	opt *config.PersistOptions,
	storage storage.Storage,
	basicCluster *core.BasicCluster) {
	c.core, c.opt, c.storage, c.id = basicCluster, opt, storage, id
	c.ctx, c.cancel = context.WithCancel(c.serverCtx)
	c.labelLevelStats = statistics.NewLabelStatistics()
	c.hotStat = statistics.NewHotStat(c.ctx)
	c.changedRegions = make(chan *core.RegionInfo, defaultChangedRegionsLimit)
}

// Start starts a cluster.
func (c *RaftCluster) Start(s Server) error {
	c.Lock()
	defer c.Unlock()

	if c.running {
		log.Warn("raft cluster has already been started")
		return nil
	}

	c.InitCluster(s.GetAllocator(), s.GetPersistOptions(), s.GetStorage(), s.GetBasicCluster())

	cluster, err := c.LoadClusterInfo()
	if err != nil {
		return err
	}
	if cluster == nil {
		return nil
	}

	c.ruleManager = placement.NewRuleManager(c.storage, c, c.GetOpts())
	if c.opt.IsPlacementRulesEnabled() {
		err = c.ruleManager.Initialize(c.opt.GetMaxReplicas(), c.opt.GetLocationLabels())
		if err != nil {
			return err
		}
	}

	c.regionLabeler, err = labeler.NewRegionLabeler(c.storage)
	if err != nil {
		return err
	}

	c.replicationMode, err = replication.NewReplicationModeManager(s.GetConfig().ReplicationMode, c.storage, cluster, s)
	if err != nil {
		return err
	}

	c.coordinator = newCoordinator(c.ctx, cluster, s.GetHBStreams())
	c.regionStats = statistics.NewRegionStatistics(c.opt, c.ruleManager)
	c.limiter = NewStoreLimiter(s.GetPersistOptions())
	c.unsafeRecoveryController = newUnsafeRecoveryController(cluster)

	c.wg.Add(6)
	go c.runCoordinator()
	failpoint.Inject("highFrequencyClusterJobs", func() {
		backgroundJobInterval = 100 * time.Microsecond
	})
	go c.runBackgroundJobs(backgroundJobInterval)
	go c.runStatsBackgroundJobs()
	go c.syncRegions()
	go c.runReplicationMode()
	go c.runMinResolvedTSJob()
	c.running = true

	return nil
}

// LoadClusterInfo loads cluster related info.
func (c *RaftCluster) LoadClusterInfo() (*RaftCluster, error) {
	c.meta = &metapb.Cluster{}
	ok, err := c.storage.LoadMeta(c.meta)
	if err != nil {
		return nil, err
	}
	if !ok {
		return nil, nil
	}

	start := time.Now()
	if err := c.storage.LoadStores(c.core.PutStore); err != nil {
		return nil, err
	}
	log.Info("load stores",
		zap.Int("count", c.GetStoreCount()),
		zap.Duration("cost", time.Since(start)),
	)

	start = time.Now()

	// used to load region from kv storage to cache storage.
	if err := c.storage.LoadRegionsOnce(c.ctx, c.core.CheckAndPutRegion); err != nil {
		return nil, err
	}

	if err := c.storage.LoadBucketsOnce(c.ctx, c.core.PutBuckets); err != nil {
		return nil, err
	}

	log.Info("load regions and buckets",
		zap.Int("region-count", c.core.GetRegionCount()),
		zap.Duration("cost", time.Since(start)),
	)
	for _, store := range c.GetStores() {
		c.hotStat.GetOrCreateRollingStoreStats(store.GetID())
	}
	return c, nil
}

func (c *RaftCluster) runBackgroundJobs(interval time.Duration) {
	defer logutil.LogPanic()
	defer c.wg.Done()

	ticker := time.NewTicker(interval)
	defer ticker.Stop()

	for {
		select {
		case <-c.ctx.Done():
			log.Info("metrics are reset")
			c.resetMetrics()
			log.Info("background jobs has been stopped")
			return
		case <-ticker.C:
			c.checkStores()
			c.collectMetrics()
		}
	}
}

func (c *RaftCluster) runStatsBackgroundJobs() {
	defer logutil.LogPanic()
	defer c.wg.Done()

	ticker := time.NewTicker(statistics.RegionsStatsObserveInterval)
	defer ticker.Stop()

	for {
		select {
		case <-c.ctx.Done():
			log.Info("statistics background jobs has been stopped")
			return
		case <-ticker.C:
			c.RLock()
			storeIDs, writeBytesRates, writeKeysRates := c.core.GetStoresWriteRate()
			c.RUnlock()
			c.Lock()
			c.hotStat.ObserveRegionsStats(storeIDs, writeBytesRates, writeKeysRates)
			c.Unlock()
		}
	}
}

func (c *RaftCluster) runCoordinator() {
	defer logutil.LogPanic()
	defer c.wg.Done()
	defer func() {
		c.coordinator.wg.Wait()
		log.Info("coordinator has been stopped")
	}()
	c.coordinator.run()
	<-c.coordinator.ctx.Done()
	log.Info("coordinator is stopping")
}

func (c *RaftCluster) syncRegions() {
	defer logutil.LogPanic()
	defer c.wg.Done()
	c.regionSyncer.RunServer(c.ctx, c.changedRegionNotifier())
}

func (c *RaftCluster) runReplicationMode() {
	defer logutil.LogPanic()
	defer c.wg.Done()
	c.replicationMode.Run(c.ctx)
}

// Stop stops the cluster.
func (c *RaftCluster) Stop() {
	c.Lock()

	if !c.running {
		c.Unlock()
		return
	}

	c.running = false
	c.coordinator.stop()
	c.cancel()
	c.Unlock()
	c.wg.Wait()
	log.Info("raftcluster is stopped")
}

// IsRunning return if the cluster is running.
func (c *RaftCluster) IsRunning() bool {
	c.RLock()
	defer c.RUnlock()
	return c.running
}

// Context returns the context of RaftCluster.
func (c *RaftCluster) Context() context.Context {
	c.RLock()
	defer c.RUnlock()
	if c.running {
		return c.ctx
	}
	return nil
}

// GetOperatorController returns the operator controller.
func (c *RaftCluster) GetOperatorController() *schedule.OperatorController {
	c.RLock()
	defer c.RUnlock()
	return c.coordinator.opController
}

// GetBasicCluster returns the basic cluster.
func (c *RaftCluster) GetBasicCluster() *core.BasicCluster {
	c.RLock()
	defer c.RUnlock()
	return c.core
}

// GetRegionScatter returns the region scatter.
func (c *RaftCluster) GetRegionScatter() *schedule.RegionScatterer {
	c.RLock()
	defer c.RUnlock()
	return c.coordinator.regionScatterer
}

// GetRegionSplitter returns the region splitter
func (c *RaftCluster) GetRegionSplitter() *schedule.RegionSplitter {
	c.RLock()
	defer c.RUnlock()
	return c.coordinator.regionSplitter
}

// GetHeartbeatStreams returns the heartbeat streams.
func (c *RaftCluster) GetHeartbeatStreams() *hbstream.HeartbeatStreams {
	c.RLock()
	defer c.RUnlock()
	return c.coordinator.hbStreams
}

// GetCoordinator returns the coordinator.
func (c *RaftCluster) GetCoordinator() *coordinator {
	c.RLock()
	defer c.RUnlock()
	return c.coordinator
}

// GetRegionSyncer returns the region syncer.
func (c *RaftCluster) GetRegionSyncer() *syncer.RegionSyncer {
	c.RLock()
	defer c.RUnlock()
	return c.regionSyncer
}

// GetReplicationMode returns the ReplicationMode.
func (c *RaftCluster) GetReplicationMode() *replication.ModeManager {
	c.RLock()
	defer c.RUnlock()
	return c.replicationMode
}

// GetStorage returns the storage.
func (c *RaftCluster) GetStorage() storage.Storage {
	c.RLock()
	defer c.RUnlock()
	return c.storage
}

// SetStorage set the storage for test purpose.
func (c *RaftCluster) SetStorage(s storage.Storage) {
	c.Lock()
	defer c.Unlock()
	c.storage = s
}

// GetOpts returns cluster's configuration.
// There is no need a lock since it won't changed.
func (c *RaftCluster) GetOpts() *config.PersistOptions {
	return c.opt
}

// AddSuspectRegions adds regions to suspect list.
func (c *RaftCluster) AddSuspectRegions(regionIDs ...uint64) {
	c.coordinator.checkers.AddSuspectRegions(regionIDs...)
}

// GetSuspectRegions gets all suspect regions.
func (c *RaftCluster) GetSuspectRegions() []uint64 {
	return c.coordinator.checkers.GetSuspectRegions()
}

// RemoveSuspectRegion removes region from suspect list.
func (c *RaftCluster) RemoveSuspectRegion(id uint64) {
	c.coordinator.checkers.RemoveSuspectRegion(id)
}

// GetUnsafeRecoveryController returns the unsafe recovery controller.
func (c *RaftCluster) GetUnsafeRecoveryController() *unsafeRecoveryController {
	return c.unsafeRecoveryController
}

// AddSuspectKeyRange adds the key range with the its ruleID as the key
// The instance of each keyRange is like following format:
// [2][]byte: start key/end key
func (c *RaftCluster) AddSuspectKeyRange(start, end []byte) {
	c.coordinator.checkers.AddSuspectKeyRange(start, end)
}

// PopOneSuspectKeyRange gets one suspect keyRange group.
// it would return value and true if pop success, or return empty [][2][]byte and false
// if suspectKeyRanges couldn't pop keyRange group.
func (c *RaftCluster) PopOneSuspectKeyRange() ([2][]byte, bool) {
	return c.coordinator.checkers.PopOneSuspectKeyRange()
}

// ClearSuspectKeyRanges clears the suspect keyRanges, only for unit test
func (c *RaftCluster) ClearSuspectKeyRanges() {
	c.coordinator.checkers.ClearSuspectKeyRanges()
}

// HandleStoreHeartbeat updates the store status.
func (c *RaftCluster) HandleStoreHeartbeat(stats *pdpb.StoreStats) error {
	c.Lock()
	defer c.Unlock()

	storeID := stats.GetStoreId()
	store := c.GetStore(storeID)
	if store == nil {
		return errors.Errorf("store %v not found", storeID)
	}
	newStore := store.Clone(core.SetStoreStats(stats), core.SetLastHeartbeatTS(time.Now()))
	if newStore.IsLowSpace(c.opt.GetLowSpaceRatio()) {
		log.Warn("store does not have enough disk space",
			zap.Uint64("store-id", newStore.GetID()),
			zap.Uint64("capacity", newStore.GetCapacity()),
			zap.Uint64("available", newStore.GetAvailable()))
	}
	if newStore.NeedPersist() && c.storage != nil {
		if err := c.storage.SaveStore(newStore.GetMeta()); err != nil {
			log.Error("failed to persist store", zap.Uint64("store-id", newStore.GetID()), errs.ZapError(err))
		} else {
			newStore = newStore.Clone(core.SetLastPersistTime(time.Now()))
		}
	}
	if store := c.core.GetStore(newStore.GetID()); store != nil {
		statistics.UpdateStoreHeartbeatMetrics(store)
	}
	c.core.PutStore(newStore)
	c.hotStat.Observe(newStore.GetID(), newStore.GetStoreStats())
	c.hotStat.FilterUnhealthyStore(c)
	reportInterval := stats.GetInterval()
	interval := reportInterval.GetEndTimestamp() - reportInterval.GetStartTimestamp()

	// c.limiter is nil before "start" is called
	if c.limiter != nil && c.opt.GetStoreLimitMode() == "auto" {
		c.limiter.Collect(newStore.GetStoreStats())
	}

	regions := make(map[uint64]*core.RegionInfo, len(stats.GetPeerStats()))
	for _, peerStat := range stats.GetPeerStats() {
		regionID := peerStat.GetRegionId()
		region := c.GetRegion(regionID)
		regions[regionID] = region
		if region == nil {
			log.Warn("discard hot peer stat for unknown region",
				zap.Uint64("region-id", regionID),
				zap.Uint64("store-id", storeID))
			continue
		}
		peer := region.GetStorePeer(storeID)
		if peer == nil {
			log.Warn("discard hot peer stat for unknown region peer",
				zap.Uint64("region-id", regionID),
				zap.Uint64("store-id", storeID))
			continue
		}
		readQueryNum := core.GetReadQueryNum(peerStat.GetQueryStats())
		loads := []float64{
			statistics.RegionReadBytes:  float64(peerStat.GetReadBytes()),
			statistics.RegionReadKeys:   float64(peerStat.GetReadKeys()),
			statistics.RegionReadQuery:  float64(readQueryNum),
			statistics.RegionWriteBytes: 0,
			statistics.RegionWriteKeys:  0,
			statistics.RegionWriteQuery: 0,
		}
		peerInfo := core.NewPeerInfo(peer, loads, interval)
		c.hotStat.CheckReadAsync(statistics.NewCheckPeerTask(peerInfo, region))
	}
	// Here we will compare the reported regions with the previous hot peers to decide if it is still hot.
	c.hotStat.CheckReadAsync(statistics.NewCollectUnReportedPeerTask(storeID, regions, interval))
	return nil
}

// processBucketHeartbeat update the bucket information.
func (c *RaftCluster) processBucketHeartbeat(buckets *metapb.Buckets) error {
<<<<<<< HEAD
	region := c.core.GetRegion(buckets.GetRegionId())
	if region == nil {
		bucketEventCounter.WithLabelValues("region_cache_miss").Inc()
		return errors.Errorf("region %v not found", buckets.GetRegionId())
	}

	// region should not update if the version of the buckets is less than the old one.
	if old := region.GetBuckets(); old != nil && old.Version >= buckets.Version {
		bucketEventCounter.WithLabelValues("version_not_match").Inc()
		return nil
	}
	region.UpdateBuckets(buckets)
	return nil
=======
	_, err := c.core.PutBuckets(buckets)
	return err
>>>>>>> 475c6364
}

var regionGuide = core.GenerateRegionGuideFunc(true)

// processRegionHeartbeat updates the region information.
func (c *RaftCluster) processRegionHeartbeat(region *core.RegionInfo) error {
	c.RLock()
	storage := c.storage
	coreCluster := c.core
	hotStat := c.hotStat
	c.RUnlock()

	origin, err := coreCluster.PreCheckPutRegion(region)
	if err != nil {
		return err
	}
	region.Inherit(origin)

	hotStat.CheckWriteAsync(statistics.NewCheckExpiredItemTask(region))
	hotStat.CheckReadAsync(statistics.NewCheckExpiredItemTask(region))
	reportInterval := region.GetInterval()
	interval := reportInterval.GetEndTimestamp() - reportInterval.GetStartTimestamp()
	for _, peer := range region.GetPeers() {
		peerInfo := core.NewPeerInfo(peer, region.GetWriteLoads(), interval)
		hotStat.CheckWriteAsync(statistics.NewCheckPeerTask(peerInfo, region))
	}

	// Save to storage if meta is updated.
	// Save to cache if meta or leader is updated, or contains any down/pending peer.
	// Mark isNew if the region in cache does not have leader.
	isNew, saveKV, saveCache, needSync := regionGuide(region, origin)
	if !saveKV && !saveCache && !isNew {
		return nil
	}

	failpoint.Inject("concurrentRegionHeartbeat", func() {
		time.Sleep(500 * time.Millisecond)
	})

	var overlaps []*core.RegionInfo
	c.Lock()
	if saveCache {
		// To prevent a concurrent heartbeat of another region from overriding the up-to-date region info by a stale one,
		// check its validation again here.
		//
		// However it can't solve the race condition of concurrent heartbeats from the same region.
		if _, err := c.core.PreCheckPutRegion(region); err != nil {
			c.Unlock()
			return err
		}
		overlaps = c.core.PutRegion(region)
		for _, item := range overlaps {
			if c.regionStats != nil {
				c.regionStats.ClearDefunctRegion(item.GetID())
			}
			c.labelLevelStats.ClearDefunctRegion(item.GetID())
		}

		// Update related stores.
		storeMap := make(map[uint64]struct{})
		for _, p := range region.GetPeers() {
			storeMap[p.GetStoreId()] = struct{}{}
		}
		if origin != nil {
			for _, p := range origin.GetPeers() {
				storeMap[p.GetStoreId()] = struct{}{}
			}
		}
		for key := range storeMap {
			c.updateStoreStatusLocked(key)
		}
		regionEventCounter.WithLabelValues("update_cache").Inc()
	}

	if isNew {
		c.coordinator.prepareChecker.collect(region)
	}

	if c.regionStats != nil {
		c.regionStats.Observe(region, c.getRegionStoresLocked(region))
	}

	changedRegions := c.changedRegions

	c.Unlock()

	if storage != nil {
		// If there are concurrent heartbeats from the same region, the last write will win even if
		// writes to storage in the critical area. So don't use mutex to protect it.
		// Not successfully saved to storage is not fatal, it only leads to longer warm-up
		// after restart. Here we only log the error then go on updating cache.
		for _, item := range overlaps {
			if err := storage.DeleteRegion(item.GetMeta()); err != nil {
				log.Error("failed to delete region from storage",
					zap.Uint64("region-id", item.GetID()),
					logutil.ZapRedactStringer("region-meta", core.RegionToHexMeta(item.GetMeta())),
					errs.ZapError(err))
			}
		}
		if saveKV {
			if err := storage.SaveRegion(region.GetMeta()); err != nil {
				log.Error("failed to save region to storage",
					zap.Uint64("region-id", region.GetID()),
					logutil.ZapRedactStringer("region-meta", core.RegionToHexMeta(region.GetMeta())),
					errs.ZapError(err))
			}

			if err := storage.SaveBucket(c.core.GetBuckets(region.GetID())); err != nil {
				log.Error("failed to save bucket to storage",
					zap.Uint64("region-id", region.GetID()),
					errs.ZapError(err))
			}
			regionEventCounter.WithLabelValues("update_kv").Inc()
		}
	}

	if saveKV || needSync {
		select {
		case changedRegions <- region:
		default:
		}
	}

	return nil
}

func (c *RaftCluster) updateStoreStatusLocked(id uint64) {
	leaderCount := c.core.GetStoreLeaderCount(id)
	regionCount := c.core.GetStoreRegionCount(id)
	pendingPeerCount := c.core.GetStorePendingPeerCount(id)
	leaderRegionSize := c.core.GetStoreLeaderRegionSize(id)
	regionSize := c.core.GetStoreRegionSize(id)
	c.core.UpdateStoreStatus(id, leaderCount, regionCount, pendingPeerCount, leaderRegionSize, regionSize)
}

func (c *RaftCluster) getClusterID() uint64 {
	c.RLock()
	defer c.RUnlock()
	return c.meta.GetId()
}

func (c *RaftCluster) putMetaLocked(meta *metapb.Cluster) error {
	if c.storage != nil {
		if err := c.storage.SaveMeta(meta); err != nil {
			return err
		}
	}
	c.meta = meta
	return nil
}

// GetRegionByKey gets regionInfo by region key from cluster.
func (c *RaftCluster) GetRegionByKey(regionKey []byte) *core.RegionInfo {
	return c.core.GetRegionByKey(regionKey)
}

// GetPrevRegionByKey gets previous region and leader peer by the region key from cluster.
func (c *RaftCluster) GetPrevRegionByKey(regionKey []byte) *core.RegionInfo {
	return c.core.GetPrevRegionByKey(regionKey)
}

// ScanRegions scans region with start key, until the region contains endKey, or
// total number greater than limit.
func (c *RaftCluster) ScanRegions(startKey, endKey []byte, limit int) []*core.RegionInfo {
	return c.core.ScanRange(startKey, endKey, limit)
}

// GetRegion searches for a region by ID.
func (c *RaftCluster) GetRegion(regionID uint64) *core.RegionInfo {
	return c.core.GetRegion(regionID)
}

// GetMetaRegions gets regions from cluster.
func (c *RaftCluster) GetMetaRegions() []*metapb.Region {
	return c.core.GetMetaRegions()
}

// GetRegions returns all regions' information in detail.
func (c *RaftCluster) GetRegions() []*core.RegionInfo {
	return c.core.GetRegions()
}

// GetRegionCount returns total count of regions
func (c *RaftCluster) GetRegionCount() int {
	return c.core.GetRegionCount()
}

// GetStoreRegions returns all regions' information with a given storeID.
func (c *RaftCluster) GetStoreRegions(storeID uint64) []*core.RegionInfo {
	return c.core.GetStoreRegions(storeID)
}

// RandLeaderRegion returns a random region that has leader on the store.
func (c *RaftCluster) RandLeaderRegion(storeID uint64, ranges []core.KeyRange, opts ...core.RegionOption) *core.RegionInfo {
	return c.core.RandLeaderRegion(storeID, ranges, opts...)
}

// RandFollowerRegion returns a random region that has a follower on the store.
func (c *RaftCluster) RandFollowerRegion(storeID uint64, ranges []core.KeyRange, opts ...core.RegionOption) *core.RegionInfo {
	return c.core.RandFollowerRegion(storeID, ranges, opts...)
}

// RandPendingRegion returns a random region that has a pending peer on the store.
func (c *RaftCluster) RandPendingRegion(storeID uint64, ranges []core.KeyRange, opts ...core.RegionOption) *core.RegionInfo {
	return c.core.RandPendingRegion(storeID, ranges, opts...)
}

// RandLearnerRegion returns a random region that has a learner peer on the store.
func (c *RaftCluster) RandLearnerRegion(storeID uint64, ranges []core.KeyRange, opts ...core.RegionOption) *core.RegionInfo {
	return c.core.RandLearnerRegion(storeID, ranges, opts...)
}

// GetLeaderStore returns all stores that contains the region's leader peer.
func (c *RaftCluster) GetLeaderStore(region *core.RegionInfo) *core.StoreInfo {
	return c.core.GetLeaderStore(region)
}

// GetFollowerStores returns all stores that contains the region's follower peer.
func (c *RaftCluster) GetFollowerStores(region *core.RegionInfo) []*core.StoreInfo {
	return c.core.GetFollowerStores(region)
}

// GetRegionStores returns all stores that contains the region's peer.
func (c *RaftCluster) GetRegionStores(region *core.RegionInfo) []*core.StoreInfo {
	return c.core.GetRegionStores(region)
}

// GetStoreCount returns the count of stores.
func (c *RaftCluster) GetStoreCount() int {
	return c.core.GetStoreCount()
}

// GetStoreRegionCount returns the number of regions for a given store.
func (c *RaftCluster) GetStoreRegionCount(storeID uint64) int {
	return c.core.GetStoreRegionCount(storeID)
}

// GetAverageRegionSize returns the average region approximate size.
func (c *RaftCluster) GetAverageRegionSize() int64 {
	return c.core.GetAverageRegionSize()
}

// GetRegionStats returns region statistics from cluster.
func (c *RaftCluster) GetRegionStats(startKey, endKey []byte) *statistics.RegionStats {
	c.RLock()
	defer c.RUnlock()
	return statistics.GetRegionStats(c.core.ScanRange(startKey, endKey, -1))
}

// GetStoresStats returns stores' statistics from cluster.
// And it will be unnecessary to filter unhealthy store, because it has been solved in process heartbeat
func (c *RaftCluster) GetStoresStats() *statistics.StoresStats {
	c.RLock()
	defer c.RUnlock()
	return c.hotStat.StoresStats
}

// DropCacheRegion removes a region from the cache.
func (c *RaftCluster) DropCacheRegion(id uint64) {
	c.core.RemoveRegionIfExist(id)
}

// GetCacheCluster gets the cached cluster.
func (c *RaftCluster) GetCacheCluster() *core.BasicCluster {
	c.RLock()
	defer c.RUnlock()
	return c.core
}

// GetMetaStores gets stores from cluster.
func (c *RaftCluster) GetMetaStores() []*metapb.Store {
	return c.core.GetMetaStores()
}

// GetStores returns all stores in the cluster.
func (c *RaftCluster) GetStores() []*core.StoreInfo {
	return c.core.GetStores()
}

// GetLeaderStoreByRegionID returns the leader store of the given region.
func (c *RaftCluster) GetLeaderStoreByRegionID(regionID uint64) *core.StoreInfo {
	return c.core.GetLeaderStoreByRegionID(regionID)
}

// GetStore gets store from cluster.
func (c *RaftCluster) GetStore(storeID uint64) *core.StoreInfo {
	return c.core.GetStore(storeID)
}

// IsRegionHot checks if a region is in hot state.
func (c *RaftCluster) IsRegionHot(region *core.RegionInfo) bool {
	return c.hotStat.IsRegionHot(region, c.opt.GetHotRegionCacheHitsThreshold())
}

// GetAdjacentRegions returns regions' information that are adjacent with the specific region ID.
func (c *RaftCluster) GetAdjacentRegions(region *core.RegionInfo) (*core.RegionInfo, *core.RegionInfo) {
	return c.core.GetAdjacentRegions(region)
}

// GetRangeHoles returns all range holes, i.e the key ranges without any region info.
func (c *RaftCluster) GetRangeHoles() [][]string {
	return c.core.GetRangeHoles()
}

// UpdateStoreLabels updates a store's location labels
// If 'force' is true, then update the store's labels forcibly.
func (c *RaftCluster) UpdateStoreLabels(storeID uint64, labels []*metapb.StoreLabel, force bool) error {
	store := c.GetStore(storeID)
	if store == nil {
		return errors.Errorf("invalid store ID %d, not found", storeID)
	}
	newStore := proto.Clone(store.GetMeta()).(*metapb.Store)
	newStore.Labels = labels
	// PutStore will perform label merge.
	return c.putStoreImpl(newStore, force)
}

// PutStore puts a store.
func (c *RaftCluster) PutStore(store *metapb.Store) error {
	if err := c.putStoreImpl(store, false); err != nil {
		return err
	}
	c.OnStoreVersionChange()
	c.AddStoreLimit(store)
	return nil
}

// putStoreImpl puts a store.
// If 'force' is true, then overwrite the store's labels.
func (c *RaftCluster) putStoreImpl(store *metapb.Store, force bool) error {
	c.Lock()
	defer c.Unlock()

	if store.GetId() == 0 {
		return errors.Errorf("invalid put store %v", store)
	}

	if err := c.checkStoreVersion(store); err != nil {
		return err
	}

	// Store address can not be the same as other stores.
	for _, s := range c.GetStores() {
		// It's OK to start a new store on the same address if the old store has been removed or physically destroyed.
		if s.IsRemoved() || s.IsPhysicallyDestroyed() {
			continue
		}
		if s.GetID() != store.GetId() && s.GetAddress() == store.GetAddress() {
			return errors.Errorf("duplicated store address: %v, already registered by %v", store, s.GetMeta())
		}
	}

	s := c.GetStore(store.GetId())
	if s == nil {
		// Add a new store.
		s = core.NewStoreInfo(store)
	} else {
		// Use the given labels to update the store.
		labels := store.GetLabels()
		if !force {
			// If 'force' isn't set, the given labels will merge into those labels which already existed in the store.
			labels = s.MergeLabels(labels)
		}
		// Update an existed store.
		s = s.Clone(
			core.SetStoreAddress(store.Address, store.StatusAddress, store.PeerAddress),
			core.SetStoreVersion(store.GitHash, store.Version),
			core.SetStoreLabels(labels),
			core.SetStoreStartTime(store.StartTimestamp),
			core.SetStoreDeployPath(store.DeployPath),
		)
	}
	if err := c.checkStoreLabels(s); err != nil {
		return err
	}
	return c.putStoreLocked(s)
}

func (c *RaftCluster) checkStoreVersion(store *metapb.Store) error {
	v, err := versioninfo.ParseVersion(store.GetVersion())
	if err != nil {
		return errors.Errorf("invalid put store %v, error: %s", store, err)
	}
	clusterVersion := *c.opt.GetClusterVersion()
	if !versioninfo.IsCompatible(clusterVersion, *v) {
		return errors.Errorf("version should compatible with version  %s, got %s", clusterVersion, v)
	}
	return nil
}

func (c *RaftCluster) checkStoreLabels(s *core.StoreInfo) error {
	keysSet := make(map[string]struct{})
	for _, k := range c.opt.GetLocationLabels() {
		keysSet[k] = struct{}{}
		if v := s.GetLabelValue(k); len(v) == 0 {
			log.Warn("label configuration is incorrect",
				zap.Stringer("store", s.GetMeta()),
				zap.String("label-key", k))
			if c.opt.GetStrictlyMatchLabel() {
				return errors.Errorf("label configuration is incorrect, need to specify the key: %s ", k)
			}
		}
	}
	for _, label := range s.GetLabels() {
		key := label.GetKey()
		if _, ok := keysSet[key]; !ok {
			log.Warn("not found the key match with the store label",
				zap.Stringer("store", s.GetMeta()),
				zap.String("label-key", key))
			if c.opt.GetStrictlyMatchLabel() {
				return errors.Errorf("key matching the label was not found in the PD, store label key: %s ", key)
			}
		}
	}
	return nil
}

// RemoveStore marks a store as offline in cluster.
// State transition: Up -> Offline.
func (c *RaftCluster) RemoveStore(storeID uint64, physicallyDestroyed bool) error {
	c.Lock()
	defer c.Unlock()

	store := c.GetStore(storeID)
	if store == nil {
		return errs.ErrStoreNotFound.FastGenByArgs(storeID)
	}

	// Remove an offline store should be OK, nothing to do.
	if store.IsRemoving() && store.IsPhysicallyDestroyed() == physicallyDestroyed {
		return nil
	}

	if store.IsRemoved() {
		return errs.ErrStoreRemoved.FastGenByArgs(storeID)
	}

	if store.IsPhysicallyDestroyed() {
		return errs.ErrStoreDestroyed.FastGenByArgs(storeID)
	}

	newStore := store.Clone(core.OfflineStore(physicallyDestroyed))
	log.Warn("store has been offline",
		zap.Uint64("store-id", newStore.GetID()),
		zap.String("store-address", newStore.GetAddress()),
		zap.Bool("physically-destroyed", newStore.IsPhysicallyDestroyed()))
	err := c.putStoreLocked(newStore)
	if err == nil {
		// TODO: if the persist operation encounters error, the "Unlimited" will be rollback.
		// And considering the store state has changed, RemoveStore is actually successful.
		_ = c.SetStoreLimit(storeID, storelimit.RemovePeer, storelimit.Unlimited)
	}
	return err
}

// BuryStore marks a store as tombstone in cluster.
// If forceBury is false, the store should be offlined and emptied before calling this func.
func (c *RaftCluster) BuryStore(storeID uint64, forceBury bool) error {
	c.Lock()
	defer c.Unlock()

	store := c.GetStore(storeID)
	if store == nil {
		return errs.ErrStoreNotFound.FastGenByArgs(storeID)
	}

	// Bury a tombstone store should be OK, nothing to do.
	if store.IsRemoved() {
		return nil
	}

	if store.IsPreparing() || store.IsServing() {
		if !forceBury {
			return errs.ErrStoreIsUp.FastGenByArgs()
		} else if !store.IsDisconnected() {
			return errors.Errorf("The store %v is not offline nor disconnected", storeID)
		}
	}

	newStore := store.Clone(core.TombstoneStore())
	log.Warn("store has been Tombstone",
		zap.Uint64("store-id", newStore.GetID()),
		zap.String("store-address", newStore.GetAddress()),
		zap.String("state", store.GetState().String()),
		zap.Bool("physically-destroyed", store.IsPhysicallyDestroyed()))
	err := c.putStoreLocked(newStore)
	c.onStoreVersionChangeLocked()
	if err == nil {
		// clean up the residual information.
		c.RemoveStoreLimit(storeID)
		c.hotStat.RemoveRollingStoreStats(storeID)
	}
	return err
}

// PauseLeaderTransfer prevents the store from been selected as source or
// target store of TransferLeader.
func (c *RaftCluster) PauseLeaderTransfer(storeID uint64) error {
	return c.core.PauseLeaderTransfer(storeID)
}

// ResumeLeaderTransfer cleans a store's pause state. The store can be selected
// as source or target of TransferLeader again.
func (c *RaftCluster) ResumeLeaderTransfer(storeID uint64) {
	c.core.ResumeLeaderTransfer(storeID)
}

// SlowStoreEvicted marks a store as a slow store and prevents transferring
// leader to the store
func (c *RaftCluster) SlowStoreEvicted(storeID uint64) error {
	return c.core.SlowStoreEvicted(storeID)
}

// SlowStoreRecovered cleans the evicted state of a store.
func (c *RaftCluster) SlowStoreRecovered(storeID uint64) {
	c.core.SlowStoreRecovered(storeID)
}

// UpStore up a store from offline
func (c *RaftCluster) UpStore(storeID uint64) error {
	c.Lock()
	defer c.Unlock()
	store := c.GetStore(storeID)
	if store == nil {
		return errs.ErrStoreNotFound.FastGenByArgs(storeID)
	}

	if store.IsRemoved() {
		return errs.ErrStoreRemoved.FastGenByArgs(storeID)
	}

	if store.IsPhysicallyDestroyed() {
		return errs.ErrStoreDestroyed.FastGenByArgs(storeID)
	}

	if store.IsPreparing() || store.IsServing() {
		return nil
	}

	newStore := store.Clone(core.UpStore())
	log.Warn("store has been up",
		zap.Uint64("store-id", storeID),
		zap.String("store-address", newStore.GetAddress()))
	return c.putStoreLocked(newStore)
}

// SetStoreWeight sets up a store's leader/region balance weight.
func (c *RaftCluster) SetStoreWeight(storeID uint64, leaderWeight, regionWeight float64) error {
	c.Lock()
	defer c.Unlock()

	store := c.GetStore(storeID)
	if store == nil {
		return errs.ErrStoreNotFound.FastGenByArgs(storeID)
	}

	if err := c.storage.SaveStoreWeight(storeID, leaderWeight, regionWeight); err != nil {
		return err
	}

	newStore := store.Clone(
		core.SetLeaderWeight(leaderWeight),
		core.SetRegionWeight(regionWeight),
	)

	return c.putStoreLocked(newStore)
}

func (c *RaftCluster) putStoreLocked(store *core.StoreInfo) error {
	if c.storage != nil {
		if err := c.storage.SaveStore(store.GetMeta()); err != nil {
			return err
		}
	}
	c.core.PutStore(store)
	c.hotStat.GetOrCreateRollingStoreStats(store.GetID())
	return nil
}

func (c *RaftCluster) checkStores() {
	var offlineStores []*metapb.Store
	var upStoreCount int
	stores := c.GetStores()
	for _, store := range stores {
		// the store has already been tombstone
		if store.IsRemoved() {
			continue
		}

		if store.IsPreparing() || store.IsServing() {
			if !store.IsLowSpace(c.opt.GetLowSpaceRatio()) {
				upStoreCount++
			}
			continue
		}

		offlineStore := store.GetMeta()
		// If the store is empty, it can be buried.
		regionCount := c.core.GetStoreRegionCount(offlineStore.GetId())
		if regionCount == 0 {
			if err := c.BuryStore(offlineStore.GetId(), false); err != nil {
				log.Error("bury store failed",
					zap.Stringer("store", offlineStore),
					errs.ZapError(err))
			}
		} else {
			offlineStores = append(offlineStores, offlineStore)
		}
	}

	if len(offlineStores) == 0 {
		return
	}

	// When placement rules feature is enabled. It is hard to determine required replica count precisely.
	if !c.opt.IsPlacementRulesEnabled() && upStoreCount < c.opt.GetMaxReplicas() {
		for _, offlineStore := range offlineStores {
			log.Warn("store may not turn into Tombstone, there are no extra up store has enough space to accommodate the extra replica", zap.Stringer("store", offlineStore))
		}
	}
}

// RemoveTombStoneRecords removes the tombStone Records.
func (c *RaftCluster) RemoveTombStoneRecords() error {
	c.Lock()
	defer c.Unlock()

	for _, store := range c.GetStores() {
		if store.IsRemoved() {
			if c.core.GetStoreRegionCount(store.GetID()) > 0 {
				log.Warn("skip removing tombstone", zap.Stringer("store", store.GetMeta()))
				continue
			}
			// the store has already been tombstone
			err := c.deleteStoreLocked(store)
			if err != nil {
				log.Error("delete store failed",
					zap.Stringer("store", store.GetMeta()),
					errs.ZapError(err))
				return err
			}
			c.RemoveStoreLimit(store.GetID())
			log.Info("delete store succeeded",
				zap.Stringer("store", store.GetMeta()))
		}
	}
	return nil
}

func (c *RaftCluster) deleteStoreLocked(store *core.StoreInfo) error {
	if c.storage != nil {
		if err := c.storage.DeleteStore(store.GetMeta()); err != nil {
			return err
		}
	}
	c.core.DeleteStore(store)
	return nil
}

func (c *RaftCluster) collectMetrics() {
	statsMap := statistics.NewStoreStatisticsMap(c.opt)
	stores := c.GetStores()
	for _, s := range stores {
		statsMap.Observe(s, c.hotStat.StoresStats)
	}
	statsMap.Collect()

	c.coordinator.collectSchedulerMetrics()
	c.coordinator.collectHotSpotMetrics()
	c.collectClusterMetrics()
	c.collectHealthStatus()
}

func (c *RaftCluster) resetMetrics() {
	statsMap := statistics.NewStoreStatisticsMap(c.opt)
	statsMap.Reset()

	c.coordinator.resetSchedulerMetrics()
	c.coordinator.resetHotSpotMetrics()
	c.resetClusterMetrics()
	c.resetHealthStatus()
}

func (c *RaftCluster) collectClusterMetrics() {
	c.RLock()
	if c.regionStats == nil {
		c.RUnlock()
		return
	}
	c.regionStats.Collect()
	c.labelLevelStats.Collect()
	hotStat := c.hotStat
	c.RUnlock()
	// collect hot cache metrics
	hotStat.CollectMetrics()
}

func (c *RaftCluster) resetClusterMetrics() {
	c.RLock()
	if c.regionStats == nil {
		c.RUnlock()
		return
	}
	c.regionStats.Reset()
	c.labelLevelStats.Reset()
	hotStat := c.hotStat
	c.RUnlock()
	// reset hot cache metrics
	hotStat.ResetMetrics()
}

func (c *RaftCluster) collectHealthStatus() {
	members, err := GetMembers(c.etcdClient)
	if err != nil {
		log.Error("get members error", errs.ZapError(err))
	}
	healthy := CheckHealth(c.httpClient, members)
	for _, member := range members {
		var v float64
		if _, ok := healthy[member.GetMemberId()]; ok {
			v = 1
		}
		healthStatusGauge.WithLabelValues(member.GetName()).Set(v)
	}
}

func (c *RaftCluster) resetHealthStatus() {
	healthStatusGauge.Reset()
}

// GetRegionStatsByType gets the status of the region by types.
func (c *RaftCluster) GetRegionStatsByType(typ statistics.RegionStatisticType) []*core.RegionInfo {
	c.RLock()
	defer c.RUnlock()
	if c.regionStats == nil {
		return nil
	}
	return c.regionStats.GetRegionStatsByType(typ)
}

// GetOfflineRegionStatsByType gets the status of the offline region by types.
func (c *RaftCluster) GetOfflineRegionStatsByType(typ statistics.RegionStatisticType) []*core.RegionInfo {
	c.RLock()
	defer c.RUnlock()
	if c.regionStats == nil {
		return nil
	}
	return c.regionStats.GetOfflineRegionStatsByType(typ)
}

func (c *RaftCluster) updateRegionsLabelLevelStats(regions []*core.RegionInfo) {
	c.Lock()
	defer c.Unlock()
	for _, region := range regions {
		c.labelLevelStats.Observe(region, c.getStoresWithoutLabelLocked(region, core.EngineKey, core.EngineTiFlash), c.opt.GetLocationLabels())
	}
}

func (c *RaftCluster) getRegionStoresLocked(region *core.RegionInfo) []*core.StoreInfo {
	stores := make([]*core.StoreInfo, 0, len(region.GetPeers()))
	for _, p := range region.GetPeers() {
		if store := c.core.GetStore(p.StoreId); store != nil {
			stores = append(stores, store)
		}
	}
	return stores
}

func (c *RaftCluster) getStoresWithoutLabelLocked(region *core.RegionInfo, key, value string) []*core.StoreInfo {
	stores := make([]*core.StoreInfo, 0, len(region.GetPeers()))
	for _, p := range region.GetPeers() {
		if store := c.core.GetStore(p.StoreId); store != nil && !core.IsStoreContainLabel(store.GetMeta(), key, value) {
			stores = append(stores, store)
		}
	}
	return stores
}

// GetAllocator returns cluster's id allocator.
func (c *RaftCluster) GetAllocator() id.Allocator {
	return c.id
}

// OnStoreVersionChange changes the version of the cluster when needed.
func (c *RaftCluster) OnStoreVersionChange() {
	c.RLock()
	defer c.RUnlock()
	c.onStoreVersionChangeLocked()
}

func (c *RaftCluster) onStoreVersionChangeLocked() {
	var minVersion *semver.Version
	stores := c.GetStores()
	for _, s := range stores {
		if s.IsRemoved() {
			continue
		}
		v := versioninfo.MustParseVersion(s.GetVersion())

		if minVersion == nil || v.LessThan(*minVersion) {
			minVersion = v
		}
	}
	clusterVersion := c.opt.GetClusterVersion()
	// If the cluster version of PD is less than the minimum version of all stores,
	// it will update the cluster version.
	failpoint.Inject("versionChangeConcurrency", func() {
		time.Sleep(500 * time.Millisecond)
	})

	if minVersion != nil && clusterVersion.LessThan(*minVersion) {
		if !c.opt.CASClusterVersion(clusterVersion, minVersion) {
			log.Error("cluster version changed by API at the same time")
		}
		err := c.opt.Persist(c.storage)
		if err != nil {
			log.Error("persist cluster version meet error", errs.ZapError(err))
		}
		log.Info("cluster version changed",
			zap.Stringer("old-cluster-version", clusterVersion),
			zap.Stringer("new-cluster-version", minVersion))
	}
}

func (c *RaftCluster) changedRegionNotifier() <-chan *core.RegionInfo {
	return c.changedRegions
}

// GetMetaCluster gets meta cluster.
func (c *RaftCluster) GetMetaCluster() *metapb.Cluster {
	c.RLock()
	defer c.RUnlock()
	return proto.Clone(c.meta).(*metapb.Cluster)
}

// PutMetaCluster puts meta cluster.
func (c *RaftCluster) PutMetaCluster(meta *metapb.Cluster) error {
	c.Lock()
	defer c.Unlock()
	if meta.GetId() != c.clusterID {
		return errors.Errorf("invalid cluster %v, mismatch cluster id %d", meta, c.clusterID)
	}
	return c.putMetaLocked(proto.Clone(meta).(*metapb.Cluster))
}

// GetMergeChecker returns merge checker.
func (c *RaftCluster) GetMergeChecker() *checker.MergeChecker {
	c.RLock()
	defer c.RUnlock()
	return c.coordinator.checkers.GetMergeChecker()
}

// GetStoresLoads returns load stats of all stores.
func (c *RaftCluster) GetStoresLoads() map[uint64][]float64 {
	return c.hotStat.GetStoresLoads()
}

// RegionReadStats returns hot region's read stats.
// The result only includes peers that are hot enough.
// RegionStats is a thread-safe method
func (c *RaftCluster) RegionReadStats() map[uint64][]*statistics.HotPeerStat {
	// As read stats are reported by store heartbeat, the threshold needs to be adjusted.
	threshold := c.GetOpts().GetHotRegionCacheHitsThreshold() *
		(statistics.RegionHeartBeatReportInterval / statistics.StoreHeartBeatReportInterval)
	return c.hotStat.RegionStats(statistics.Read, threshold)
}

// RegionWriteStats returns hot region's write stats.
// The result only includes peers that are hot enough.
func (c *RaftCluster) RegionWriteStats() map[uint64][]*statistics.HotPeerStat {
	// RegionStats is a thread-safe method
	return c.hotStat.RegionStats(statistics.Write, c.GetOpts().GetHotRegionCacheHitsThreshold())
}

// TODO: remove me.
// only used in test.
func (c *RaftCluster) putRegion(region *core.RegionInfo) error {
	c.Lock()
	defer c.Unlock()
	if c.storage != nil {
		if err := c.storage.SaveRegion(region.GetMeta()); err != nil {
			return err
		}
	}
	c.core.PutRegion(region)
	return nil
}

// GetRuleManager returns the rule manager reference.
func (c *RaftCluster) GetRuleManager() *placement.RuleManager {
	c.RLock()
	defer c.RUnlock()
	return c.ruleManager
}

// GetRegionLabeler returns the region labeler.
func (c *RaftCluster) GetRegionLabeler() *labeler.RegionLabeler {
	c.RLock()
	defer c.RUnlock()
	return c.regionLabeler
}

// GetHotWriteRegions gets hot write regions' info.
func (c *RaftCluster) GetHotWriteRegions(storeIDs ...uint64) *statistics.StoreHotPeersInfos {
	hotWriteRegions := c.coordinator.getHotRegionsByType(statistics.Write)
	if len(storeIDs) > 0 && hotWriteRegions != nil {
		hotWriteRegions = getHotRegionsByStoreIDs(hotWriteRegions, storeIDs...)
	}
	return hotWriteRegions
}

// GetHotReadRegions gets hot read regions' info.
func (c *RaftCluster) GetHotReadRegions(storeIDs ...uint64) *statistics.StoreHotPeersInfos {
	hotReadRegions := c.coordinator.getHotRegionsByType(statistics.Read)
	if len(storeIDs) > 0 && hotReadRegions != nil {
		hotReadRegions = getHotRegionsByStoreIDs(hotReadRegions, storeIDs...)
	}
	return hotReadRegions
}

func getHotRegionsByStoreIDs(hotPeerInfos *statistics.StoreHotPeersInfos, storeIDs ...uint64) *statistics.StoreHotPeersInfos {
	asLeader := statistics.StoreHotPeersStat{}
	asPeer := statistics.StoreHotPeersStat{}
	for _, storeID := range storeIDs {
		asLeader[storeID] = hotPeerInfos.AsLeader[storeID]
		asPeer[storeID] = hotPeerInfos.AsPeer[storeID]
	}
	return &statistics.StoreHotPeersInfos{
		AsLeader: asLeader,
		AsPeer:   asPeer,
	}
}

// GetSchedulers gets all schedulers.
func (c *RaftCluster) GetSchedulers() []string {
	c.RLock()
	defer c.RUnlock()
	return c.coordinator.getSchedulers()
}

// GetSchedulerHandlers gets all scheduler handlers.
func (c *RaftCluster) GetSchedulerHandlers() map[string]http.Handler {
	c.RLock()
	defer c.RUnlock()
	return c.coordinator.getSchedulerHandlers()
}

// AddScheduler adds a scheduler.
func (c *RaftCluster) AddScheduler(scheduler schedule.Scheduler, args ...string) error {
	c.Lock()
	defer c.Unlock()
	return c.coordinator.addScheduler(scheduler, args...)
}

// RemoveScheduler removes a scheduler.
func (c *RaftCluster) RemoveScheduler(name string) error {
	c.Lock()
	defer c.Unlock()
	return c.coordinator.removeScheduler(name)
}

// PauseOrResumeScheduler pauses or resumes a scheduler.
func (c *RaftCluster) PauseOrResumeScheduler(name string, t int64) error {
	c.RLock()
	defer c.RUnlock()
	return c.coordinator.pauseOrResumeScheduler(name, t)
}

// IsSchedulerPaused checks if a scheduler is paused.
func (c *RaftCluster) IsSchedulerPaused(name string) (bool, error) {
	c.RLock()
	defer c.RUnlock()
	return c.coordinator.isSchedulerPaused(name)
}

// IsSchedulerDisabled checks if a scheduler is disabled.
func (c *RaftCluster) IsSchedulerDisabled(name string) (bool, error) {
	c.RLock()
	defer c.RUnlock()
	return c.coordinator.isSchedulerDisabled(name)
}

// IsSchedulerExisted checks if a scheduler is existed.
func (c *RaftCluster) IsSchedulerExisted(name string) (bool, error) {
	c.RLock()
	defer c.RUnlock()
	return c.coordinator.isSchedulerExisted(name)
}

// PauseOrResumeChecker pauses or resumes checker.
func (c *RaftCluster) PauseOrResumeChecker(name string, t int64) error {
	c.RLock()
	defer c.RUnlock()
	return c.coordinator.pauseOrResumeChecker(name, t)
}

// IsCheckerPaused returns if checker is paused
func (c *RaftCluster) IsCheckerPaused(name string) (bool, error) {
	c.RLock()
	defer c.RUnlock()
	return c.coordinator.isCheckerPaused(name)
}

// GetStoreLimiter returns the dynamic adjusting limiter
func (c *RaftCluster) GetStoreLimiter() *StoreLimiter {
	return c.limiter
}

// GetStoreLimitByType returns the store limit for a given store ID and type.
func (c *RaftCluster) GetStoreLimitByType(storeID uint64, typ storelimit.Type) float64 {
	return c.opt.GetStoreLimitByType(storeID, typ)
}

// GetAllStoresLimit returns all store limit
func (c *RaftCluster) GetAllStoresLimit() map[uint64]config.StoreLimitConfig {
	return c.opt.GetAllStoresLimit()
}

// AddStoreLimit add a store limit for a given store ID.
func (c *RaftCluster) AddStoreLimit(store *metapb.Store) {
	storeID := store.GetId()
	cfg := c.opt.GetScheduleConfig().Clone()
	if _, ok := cfg.StoreLimit[storeID]; ok {
		return
	}

	sc := config.StoreLimitConfig{
		AddPeer:    config.DefaultStoreLimit.GetDefaultStoreLimit(storelimit.AddPeer),
		RemovePeer: config.DefaultStoreLimit.GetDefaultStoreLimit(storelimit.RemovePeer),
	}
	if core.IsStoreContainLabel(store, core.EngineKey, core.EngineTiFlash) {
		sc = config.StoreLimitConfig{
			AddPeer:    config.DefaultTiFlashStoreLimit.GetDefaultStoreLimit(storelimit.AddPeer),
			RemovePeer: config.DefaultTiFlashStoreLimit.GetDefaultStoreLimit(storelimit.RemovePeer),
		}
	}

	cfg.StoreLimit[storeID] = sc
	c.opt.SetScheduleConfig(cfg)
	var err error
	for i := 0; i < persistLimitRetryTimes; i++ {
		if err = c.opt.Persist(c.storage); err == nil {
			log.Info("store limit added", zap.Uint64("store-id", storeID))
			return
		}
		time.Sleep(persistLimitWaitTime)
	}
	log.Error("persist store limit meet error", errs.ZapError(err))
}

// RemoveStoreLimit remove a store limit for a given store ID.
func (c *RaftCluster) RemoveStoreLimit(storeID uint64) {
	cfg := c.opt.GetScheduleConfig().Clone()
	for _, limitType := range storelimit.TypeNameValue {
		c.core.ResetStoreLimit(storeID, limitType)
	}
	delete(cfg.StoreLimit, storeID)
	c.opt.SetScheduleConfig(cfg)
	var err error
	for i := 0; i < persistLimitRetryTimes; i++ {
		if err = c.opt.Persist(c.storage); err == nil {
			log.Info("store limit removed", zap.Uint64("store-id", storeID))
			id := strconv.FormatUint(storeID, 10)
			statistics.StoreLimitGauge.DeleteLabelValues(id, "add-peer")
			statistics.StoreLimitGauge.DeleteLabelValues(id, "remove-peer")
			return
		}
		time.Sleep(persistLimitWaitTime)
	}
	log.Error("persist store limit meet error", errs.ZapError(err))
}

// SetMinResolvedTS sets up a store with min resolved ts.
func (c *RaftCluster) SetMinResolvedTS(storeID, minResolvedTS uint64) error {
	c.Lock()
	defer c.Unlock()

	store := c.GetStore(storeID)
	if store == nil {
		return errs.ErrStoreNotFound.FastGenByArgs(storeID)
	}

	newStore := store.Clone(
		core.SetMinResolvedTS(minResolvedTS),
	)

	return c.putStoreLocked(newStore)
}

func (c *RaftCluster) checkAndUpdateMinResolvedTS() (uint64, bool) {
	c.Lock()
	defer c.Unlock()

	if !c.isInitialized() {
		return math.MaxUint64, false
	}
	curMinResolvedTS := uint64(math.MaxUint64)
	for _, s := range c.GetStores() {
		if !core.IsAvailableForMinResolvedTS(s) {
			continue
		}
		if curMinResolvedTS > s.GetMinResolvedTS() {
			curMinResolvedTS = s.GetMinResolvedTS()
		}
	}
	if curMinResolvedTS == math.MaxUint64 || curMinResolvedTS <= c.minResolvedTS {
		return c.minResolvedTS, false
	}
	c.minResolvedTS = curMinResolvedTS
	return c.minResolvedTS, true
}

func (c *RaftCluster) runMinResolvedTSJob() {
	defer logutil.LogPanic()
	defer c.wg.Done()

	interval := c.opt.GetMinResolvedTSPersistenceInterval()
	if interval == 0 {
		interval = DefaultMinResolvedTSPersistenceInterval
	}
	ticker := time.NewTicker(interval)
	defer ticker.Stop()

	c.loadMinResolvedTS()
	for {
		select {
		case <-c.ctx.Done():
			log.Info("min resolved ts background jobs has been stopped")
			return
		case <-ticker.C:
			interval = c.opt.GetMinResolvedTSPersistenceInterval()
			if interval != 0 {
				if current, needPersist := c.checkAndUpdateMinResolvedTS(); needPersist {
					c.storage.SaveMinResolvedTS(current)
				}
			} else {
				interval = DefaultMinResolvedTSPersistenceInterval
			}
			ticker.Reset(interval)
		}
	}
}

func (c *RaftCluster) loadMinResolvedTS() {
	minResolvedTS, err := c.storage.LoadMinResolvedTS()
	if err != nil {
		log.Error("load min resolved ts meet error", errs.ZapError(err))
		return
	}
	c.Lock()
	defer c.Unlock()
	c.minResolvedTS = minResolvedTS
}

// GetMinResolvedTS returns the min resolved ts of the cluster.
func (c *RaftCluster) GetMinResolvedTS() uint64 {
	c.RLock()
	defer c.RUnlock()
	if !c.isInitialized() {
		return math.MaxUint64
	}
	return c.minResolvedTS
}

// SetStoreLimit sets a store limit for a given type and rate.
func (c *RaftCluster) SetStoreLimit(storeID uint64, typ storelimit.Type, ratePerMin float64) error {
	old := c.opt.GetScheduleConfig().Clone()
	c.opt.SetStoreLimit(storeID, typ, ratePerMin)
	if err := c.opt.Persist(c.storage); err != nil {
		// roll back the store limit
		c.opt.SetScheduleConfig(old)
		log.Error("persist store limit meet error", errs.ZapError(err))
		return err
	}
	log.Info("store limit changed", zap.Uint64("store-id", storeID), zap.String("type", typ.String()), zap.Float64("rate-per-min", ratePerMin))
	return nil
}

// SetAllStoresLimit sets all store limit for a given type and rate.
func (c *RaftCluster) SetAllStoresLimit(typ storelimit.Type, ratePerMin float64) error {
	old := c.opt.GetScheduleConfig().Clone()
	oldAdd := config.DefaultStoreLimit.GetDefaultStoreLimit(storelimit.AddPeer)
	oldRemove := config.DefaultStoreLimit.GetDefaultStoreLimit(storelimit.RemovePeer)
	c.opt.SetAllStoresLimit(typ, ratePerMin)
	if err := c.opt.Persist(c.storage); err != nil {
		// roll back the store limit
		c.opt.SetScheduleConfig(old)
		config.DefaultStoreLimit.SetDefaultStoreLimit(storelimit.AddPeer, oldAdd)
		config.DefaultStoreLimit.SetDefaultStoreLimit(storelimit.RemovePeer, oldRemove)
		log.Error("persist store limit meet error", errs.ZapError(err))
		return err
	}
	log.Info("all store limit changed", zap.String("type", typ.String()), zap.Float64("rate-per-min", ratePerMin))
	return nil
}

// SetAllStoresLimitTTL sets all store limit for a given type and rate with ttl.
func (c *RaftCluster) SetAllStoresLimitTTL(typ storelimit.Type, ratePerMin float64, ttl time.Duration) {
	c.opt.SetAllStoresLimitTTL(c.ctx, c.etcdClient, typ, ratePerMin, ttl)
}

// GetClusterVersion returns the current cluster version.
func (c *RaftCluster) GetClusterVersion() string {
	return c.opt.GetClusterVersion().String()
}

// GetEtcdClient returns the current etcd client
func (c *RaftCluster) GetEtcdClient() *clientv3.Client {
	return c.etcdClient
}

var healthURL = "/pd/api/v1/ping"

// CheckHealth checks if members are healthy.
func CheckHealth(client *http.Client, members []*pdpb.Member) map[uint64]*pdpb.Member {
	healthMembers := make(map[uint64]*pdpb.Member)
	for _, member := range members {
		for _, cURL := range member.ClientUrls {
			ctx, cancel := context.WithTimeout(context.Background(), clientTimeout)
			req, err := http.NewRequestWithContext(ctx, http.MethodGet, fmt.Sprintf("%s%s", cURL, healthURL), nil)
			if err != nil {
				log.Error("failed to new request", errs.ZapError(errs.ErrNewHTTPRequest, err))
				cancel()
				continue
			}

			resp, err := client.Do(req)
			if resp != nil {
				resp.Body.Close()
			}
			cancel()
			if err == nil && resp.StatusCode == http.StatusOK {
				healthMembers[member.GetMemberId()] = member
				break
			}
		}
	}
	return healthMembers
}

// GetMembers return a slice of Members.
func GetMembers(etcdClient *clientv3.Client) ([]*pdpb.Member, error) {
	listResp, err := etcdutil.ListEtcdMembers(etcdClient)
	if err != nil {
		return nil, err
	}

	members := make([]*pdpb.Member, 0, len(listResp.Members))
	for _, m := range listResp.Members {
		info := &pdpb.Member{
			Name:       m.Name,
			MemberId:   m.ID,
			ClientUrls: m.ClientURLs,
			PeerUrls:   m.PeerURLs,
		}
		members = append(members, info)
	}

	return members, nil
}

// IsClientURL returns whether addr is a ClientUrl of any member.
func IsClientURL(addr string, etcdClient *clientv3.Client) bool {
	members, err := GetMembers(etcdClient)
	if err != nil {
		return false
	}
	for _, member := range members {
		for _, u := range member.GetClientUrls() {
			if u == addr {
				return true
			}
		}
	}
	return false
}

// cacheCluster include cache info to improve the performance.
type cacheCluster struct {
	*RaftCluster
	stores []*core.StoreInfo
}

// GetStores returns store infos from cache
func (c *cacheCluster) GetStores() []*core.StoreInfo {
	return c.stores
}

// newCacheCluster constructor for cache
func newCacheCluster(c *RaftCluster) *cacheCluster {
	return &cacheCluster{
		RaftCluster: c,
		stores:      c.GetStores(),
	}
}<|MERGE_RESOLUTION|>--- conflicted
+++ resolved
@@ -613,7 +613,6 @@
 
 // processBucketHeartbeat update the bucket information.
 func (c *RaftCluster) processBucketHeartbeat(buckets *metapb.Buckets) error {
-<<<<<<< HEAD
 	region := c.core.GetRegion(buckets.GetRegionId())
 	if region == nil {
 		bucketEventCounter.WithLabelValues("region_cache_miss").Inc()
@@ -627,10 +626,6 @@
 	}
 	region.UpdateBuckets(buckets)
 	return nil
-=======
-	_, err := c.core.PutBuckets(buckets)
-	return err
->>>>>>> 475c6364
 }
 
 var regionGuide = core.GenerateRegionGuideFunc(true)
