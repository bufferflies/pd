--- conflicted
+++ resolved
@@ -112,27 +112,6 @@
 	storeConfigManager *config.StoreConfigManager
 	storage            storage.Storage
 	minResolvedTS      uint64
-<<<<<<< HEAD
-
-	changedRegions chan *core.RegionInfo
-
-	labelLevelStats *statistics.LabelStatistics
-	regionStats     *statistics.RegionStatistics
-	hotStat         *statistics.HotStat
-	hotBuckets      *buckets.HotBucketCache
-
-	coordinator *coordinator
-
-	regionSyncer *syncer.RegionSyncer
-
-	ruleManager   *placement.RuleManager
-	regionLabeler *labeler.RegionLabeler
-	etcdClient    *clientv3.Client
-	httpClient    *http.Client
-
-	replicationMode *replication.ModeManager
-
-=======
 	// Keep the previous store limit settings when removing a store.
 	prevStoreLimit map[uint64]map[storelimit.Type]*storelimit.StoreLimit
 
@@ -146,10 +125,10 @@
 	labelLevelStats          *statistics.LabelStatistics
 	regionStats              *statistics.RegionStatistics
 	hotStat                  *statistics.HotStat
+	hotBuckets               *buckets.HotBucketCache
 	ruleManager              *placement.RuleManager
 	regionLabeler            *labeler.RegionLabeler
 	replicationMode          *replication.ModeManager
->>>>>>> 1fc68b2a
 	unsafeRecoveryController *unsafeRecoveryController
 	progressManager          *progress.Manager
 	regionSyncer             *syncer.RegionSyncer
@@ -238,11 +217,8 @@
 	c.ctx, c.cancel = context.WithCancel(c.serverCtx)
 	c.labelLevelStats = statistics.NewLabelStatistics()
 	c.hotStat = statistics.NewHotStat(c.ctx)
-<<<<<<< HEAD
 	c.hotBuckets = buckets.NewBucketsCache(c.ctx)
-=======
 	c.progressManager = progress.NewManager()
->>>>>>> 1fc68b2a
 	c.changedRegions = make(chan *core.RegionInfo, defaultChangedRegionsLimit)
 	c.prevStoreLimit = make(map[uint64]map[storelimit.Type]*storelimit.StoreLimit)
 }
@@ -663,16 +639,6 @@
 	return nil
 }
 
-<<<<<<< HEAD
-// processBucketHeartbeat update the bucket information.
-func (c *RaftCluster) processBucketHeartbeat(buckets *metapb.Buckets) error {
-	c.RLock()
-	region := c.core.GetRegion(buckets.GetRegionId())
-	c.RUnlock()
-	if region == nil {
-		return errors.Errorf("region %v not found", buckets.GetRegionId())
-	}
-=======
 // processReportBuckets update the bucket information.
 func (c *RaftCluster) processReportBuckets(buckets *metapb.Buckets) error {
 	region := c.core.GetRegion(buckets.GetRegionId())
@@ -699,7 +665,6 @@
 		}
 	}
 	bucketEventCounter.WithLabelValues("update_failed").Inc()
->>>>>>> 1fc68b2a
 	return nil
 }
 
