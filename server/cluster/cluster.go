--- conflicted
+++ resolved
@@ -1108,7 +1108,6 @@
 
 	// Save to cache if meta or leader is updated, or contains any down/pending peer.
 	// Mark isNew if the region in cache does not have leader.
-<<<<<<< HEAD
 	changed := regionGuide(region, origin)
 	return c.SaveRegion(region, changed)
 }
@@ -1116,11 +1115,7 @@
 // SaveRegion saves region info into cache and PD storage.
 func (c *RaftCluster) SaveRegion(region *core.RegionInfo, changed *core.RegionChanged) (err error) {
 	hasRegionStats := c.regionStats != nil
-	if !changed.SaveKV && !changed.SaveCache && !changed.IsNew {
-=======
-	isNew, saveKV, saveCache, needSync := regionGuide(region, origin)
-	if !c.isAPIServiceMode && !saveKV && !saveCache && !isNew {
->>>>>>> 58113f8d
+	if !c.isAPIServiceMode && !changed.SaveKV && !changed.SaveCache && !changed.IsNew {
 		// Due to some config changes need to update the region stats as well,
 		// so we do some extra checks here.
 		if hasRegionStats && c.regionStats.RegionStatsNeedUpdate(region) {
@@ -1164,12 +1159,7 @@
 			c.regionStats.Observe(region, c.getRegionStoresLocked(region))
 		}
 	}
-<<<<<<< HEAD
-
 	if !c.IsPrepared() && changed.IsNew {
-=======
-	if !c.IsPrepared() && isNew {
->>>>>>> 58113f8d
 		c.coordinator.GetPrepareChecker().Collect(region)
 	}
 	if c.storage != nil {
