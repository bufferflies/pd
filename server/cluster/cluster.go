--- conflicted
+++ resolved
@@ -609,27 +609,14 @@
 	return nil
 }
 
-<<<<<<< HEAD
-// processBucketHeartbeat update the bucket information.
-func (c *RaftCluster) processBucketHeartbeat(buckets *metapb.Buckets) error {
-=======
 // processReportBuckets update the bucket information.
 func (c *RaftCluster) processReportBuckets(buckets *metapb.Buckets) error {
->>>>>>> 44a8672b
 	region := c.core.GetRegion(buckets.GetRegionId())
 	if region == nil {
 		bucketEventCounter.WithLabelValues("region_cache_miss").Inc()
 		return errors.Errorf("region %v not found", buckets.GetRegionId())
 	}
-<<<<<<< HEAD
-
-	// region should not update if the version of the buckets is less than the old one.
-	if old := region.GetBuckets(); old != nil && old.Version >= buckets.Version {
-		bucketEventCounter.WithLabelValues("version_not_match").Inc()
-		return nil
-	}
-	region.UpdateBuckets(buckets)
-=======
+
 	// use CAS to update the bucket information.
 	// the two request(A:3,B:2) get the same region and need to update the buckets.
 	// the A will pass the check and set the version to 3, the B will fail because the region.bucket has changed.
@@ -649,7 +636,6 @@
 		}
 	}
 	bucketEventCounter.WithLabelValues("update_failed").Inc()
->>>>>>> 44a8672b
 	return nil
 }
 
