// Copyright 2016 TiKV Project Authors.
//
// Licensed under the Apache License, Version 2.0 (the "License");
// you may not use this file except in compliance with the License.
// You may obtain a copy of the License at
//
//     http://www.apache.org/licenses/LICENSE-2.0
//
// Unless required by applicable law or agreed to in writing, software
// distributed under the License is distributed on an "AS IS" BASIS,
// WITHOUT WARRANTIES OR CONDITIONS OF ANY KIND, either express or implied.
// See the License for the specific language governing permissions and
// limitations under the License.

package cluster

import (
	"bytes"

	"github.com/gogo/protobuf/proto"
	"github.com/pingcap/errors"
	"github.com/pingcap/kvproto/pkg/metapb"
	"github.com/pingcap/kvproto/pkg/pdpb"
	"github.com/pingcap/log"
	"github.com/tikv/pd/pkg/errs"
	"github.com/tikv/pd/pkg/logutil"
	"github.com/tikv/pd/server/core"
	"github.com/tikv/pd/server/schedule"
	"github.com/tikv/pd/server/versioninfo"
	"go.uber.org/zap"
)

// HandleRegionHeartbeat processes RegionInfo reports from client.
func (c *RaftCluster) HandleRegionHeartbeat(region *core.RegionInfo) error {
	if err := c.processRegionHeartbeat(region); err != nil {
		return err
	}

	c.RLock()
	co := c.coordinator
	c.RUnlock()
	co.opController.Dispatch(region, schedule.DispatchFromHeartBeat)
	return nil
}

// HandleAskSplit handles the split request.
func (c *RaftCluster) HandleAskSplit(request *pdpb.AskSplitRequest) (*pdpb.AskSplitResponse, error) {
	reqRegion := request.GetRegion()
	err := c.ValidRequestRegion(reqRegion)
	if err != nil {
		return nil, err
	}

	newRegionID, err := c.id.Alloc()
	if err != nil {
		return nil, err
	}

	peerIDs := make([]uint64, len(request.Region.Peers))
	for i := 0; i < len(peerIDs); i++ {
		if peerIDs[i], err = c.id.Alloc(); err != nil {
			return nil, err
		}
	}

	if versioninfo.IsFeatureSupported(c.GetOpts().GetClusterVersion(), versioninfo.RegionMerge) {
		// Disable merge for the 2 regions in a period of time.
		c.GetMergeChecker().RecordRegionSplit([]uint64{reqRegion.GetId(), newRegionID})
	}

	split := &pdpb.AskSplitResponse{
		NewRegionId: newRegionID,
		NewPeerIds:  peerIDs,
	}

	log.Info("alloc ids for region split", zap.Uint64("region-id", newRegionID), zap.Uint64s("peer-ids", peerIDs))

	return split, nil
}

// ValidRequestRegion is used to decide if the region is valid.
func (c *RaftCluster) ValidRequestRegion(reqRegion *metapb.Region) error {
	startKey := reqRegion.GetStartKey()
	region := c.GetRegionByKey(startKey)
	if region == nil {
		return errors.Errorf("region not found, request region: %v", logutil.RedactStringer(core.RegionToHexMeta(reqRegion)))
	}
	// If the request epoch is less than current region epoch, then returns an error.
	reqRegionEpoch := reqRegion.GetRegionEpoch()
	regionEpoch := region.GetMeta().GetRegionEpoch()
	if reqRegionEpoch.GetVersion() < regionEpoch.GetVersion() ||
		reqRegionEpoch.GetConfVer() < regionEpoch.GetConfVer() {
		return errors.Errorf("invalid region epoch, request: %v, current: %v", reqRegionEpoch, regionEpoch)
	}
	return nil
}

// HandleAskBatchSplit handles the batch split request.
func (c *RaftCluster) HandleAskBatchSplit(request *pdpb.AskBatchSplitRequest) (*pdpb.AskBatchSplitResponse, error) {
	reqRegion := request.GetRegion()
	splitCount := request.GetSplitCount()
	err := c.ValidRequestRegion(reqRegion)
	if err != nil {
		return nil, err
	}
	splitIDs := make([]*pdpb.SplitID, 0, splitCount)
	recordRegions := make([]uint64, 0, splitCount+1)

	for i := 0; i < int(splitCount); i++ {
		newRegionID, err := c.id.Alloc()
		if err != nil {
			return nil, errs.ErrSchedulerNotFound.FastGenByArgs()
		}

		peerIDs := make([]uint64, len(request.Region.Peers))
		for i := 0; i < len(peerIDs); i++ {
			if peerIDs[i], err = c.id.Alloc(); err != nil {
				return nil, err
			}
		}

		recordRegions = append(recordRegions, newRegionID)
		splitIDs = append(splitIDs, &pdpb.SplitID{
			NewRegionId: newRegionID,
			NewPeerIds:  peerIDs,
		})

		log.Info("alloc ids for region split", zap.Uint64("region-id", newRegionID), zap.Uint64s("peer-ids", peerIDs))
	}

	recordRegions = append(recordRegions, reqRegion.GetId())
	if versioninfo.IsFeatureSupported(c.GetOpts().GetClusterVersion(), versioninfo.RegionMerge) {
		// Disable merge the regions in a period of time.
		c.GetMergeChecker().RecordRegionSplit(recordRegions)
	}

	// If region splits during the scheduling process, regions with abnormal
	// status may be left, and these regions need to be checked with higher
	// priority.
	c.AddSuspectRegions(recordRegions...)

	resp := &pdpb.AskBatchSplitResponse{Ids: splitIDs}

	return resp, nil
}

func (c *RaftCluster) checkSplitRegion(left *metapb.Region, right *metapb.Region) error {
	if left == nil || right == nil {
		return errors.New("invalid split region")
	}

	if !bytes.Equal(left.GetEndKey(), right.GetStartKey()) {
		return errors.New("invalid split region")
	}

	if len(right.GetEndKey()) == 0 || bytes.Compare(left.GetStartKey(), right.GetEndKey()) < 0 {
		return nil
	}

	return errors.New("invalid split region")
}

func (c *RaftCluster) checkSplitRegions(regions []*metapb.Region) error {
	if len(regions) <= 1 {
		return errors.New("invalid split region")
	}

	for i := 1; i < len(regions); i++ {
		left := regions[i-1]
		right := regions[i]
		if !bytes.Equal(left.GetEndKey(), right.GetStartKey()) {
			return errors.New("invalid split region")
		}
		if len(right.GetEndKey()) != 0 && bytes.Compare(left.GetStartKey(), right.GetEndKey()) >= 0 {
			return errors.New("invalid split region")
		}
	}
	return nil
}

// HandleReportSplit handles the report split request.
func (c *RaftCluster) HandleReportSplit(request *pdpb.ReportSplitRequest) (*pdpb.ReportSplitResponse, error) {
	left := request.GetLeft()
	right := request.GetRight()

	err := c.checkSplitRegion(left, right)
	if err != nil {
		log.Warn("report split region is invalid",
			logutil.ZapRedactStringer("left-region", core.RegionToHexMeta(left)),
			logutil.ZapRedactStringer("right-region", core.RegionToHexMeta(right)),
			errs.ZapError(err))
		return nil, err
	}

	// Build origin region by using left and right.
	originRegion := proto.Clone(right).(*metapb.Region)
	originRegion.RegionEpoch = nil
	originRegion.StartKey = left.GetStartKey()
	log.Info("region split, generate new region",
		zap.Uint64("region-id", originRegion.GetId()),
		logutil.ZapRedactStringer("region-meta", core.RegionToHexMeta(left)))
	return &pdpb.ReportSplitResponse{}, nil
}

// HandleBatchReportSplit handles the batch report split request.
func (c *RaftCluster) HandleBatchReportSplit(request *pdpb.ReportBatchSplitRequest) (*pdpb.ReportBatchSplitResponse, error) {
	regions := request.GetRegions()

	hrm := core.RegionsToHexMeta(regions)
	err := c.checkSplitRegions(regions)
	if err != nil {
		log.Warn("report batch split region is invalid",
			zap.Stringer("region-meta", hrm),
			errs.ZapError(err))
		return nil, err
	}
	last := len(regions) - 1
	originRegion := proto.Clone(regions[last]).(*metapb.Region)
	hrm = core.RegionsToHexMeta(regions[:last])
	log.Info("region batch split, generate new regions",
		zap.Uint64("region-id", originRegion.GetId()),
		zap.Stringer("origin", hrm),
		zap.Int("total", last))
	return &pdpb.ReportBatchSplitResponse{}, nil
}

<<<<<<< HEAD
// HandleBucketHeartbeat processes RegionInfo reports from client
func (c *RaftCluster) HandleBucketHeartbeat(buckets *metapb.Buckets) error {
	if err := c.processBucketHeartbeat(buckets); err != nil {
		return err
	}
	return nil
=======
// HandleReportBuckets processes RegionInfo reports from client
func (c *RaftCluster) HandleReportBuckets(buckets *metapb.Buckets) error {
	return c.processReportBuckets(buckets)
>>>>>>> 44a8672b
}<|MERGE_RESOLUTION|>--- conflicted
+++ resolved
@@ -224,16 +224,7 @@
 	return &pdpb.ReportBatchSplitResponse{}, nil
 }
 
-<<<<<<< HEAD
-// HandleBucketHeartbeat processes RegionInfo reports from client
-func (c *RaftCluster) HandleBucketHeartbeat(buckets *metapb.Buckets) error {
-	if err := c.processBucketHeartbeat(buckets); err != nil {
-		return err
-	}
-	return nil
-=======
 // HandleReportBuckets processes RegionInfo reports from client
 func (c *RaftCluster) HandleReportBuckets(buckets *metapb.Buckets) error {
 	return c.processReportBuckets(buckets)
->>>>>>> 44a8672b
 }