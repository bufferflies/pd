// Copyright 2016 TiKV Project Authors.
//
// Licensed under the Apache License, Version 2.0 (the "License");
// you may not use this file except in compliance with the License.
// You may obtain a copy of the License at
//
//     http://www.apache.org/licenses/LICENSE-2.0
//
// Unless required by applicable law or agreed to in writing, software
// distributed under the License is distributed on an "AS IS" BASIS,
// WITHOUT WARRANTIES OR CONDITIONS OF ANY KIND, either express or implied.
// See the License for the specific language governing permissions and
// limitations under the License.

package cluster

import (
	"bytes"
	"github.com/gogo/protobuf/proto"
	"github.com/pingcap/errors"
	"github.com/pingcap/kvproto/pkg/metapb"
	"github.com/pingcap/kvproto/pkg/pdpb"
	"github.com/pingcap/log"
	"github.com/tikv/pd/pkg/errs"
	"github.com/tikv/pd/pkg/logutil"
	"github.com/tikv/pd/server/core"
	"github.com/tikv/pd/server/schedule"
	"github.com/tikv/pd/server/statistics/buckets"
	"github.com/tikv/pd/server/versioninfo"
	"go.uber.org/zap"
)

// HandleRegionHeartbeat processes RegionInfo reports from client.
func (c *RaftCluster) HandleRegionHeartbeat(region *core.RegionInfo) error {
	if err := c.processRegionHeartbeat(region); err != nil {
		return err
	}

	c.coordinator.opController.Dispatch(region, schedule.DispatchFromHeartBeat)
	return nil
}

// HandleAskSplit handles the split request.
func (c *RaftCluster) HandleAskSplit(request *pdpb.AskSplitRequest) (*pdpb.AskSplitResponse, error) {
	reqRegion := request.GetRegion()
	err := c.ValidRequestRegion(reqRegion)
	if err != nil {
		return nil, err
	}

	newRegionID, err := c.id.Alloc()
	if err != nil {
		return nil, err
	}

	peerIDs := make([]uint64, len(request.Region.Peers))
	for i := 0; i < len(peerIDs); i++ {
		if peerIDs[i], err = c.id.Alloc(); err != nil {
			return nil, err
		}
	}

	if versioninfo.IsFeatureSupported(c.GetOpts().GetClusterVersion(), versioninfo.RegionMerge) {
		// Disable merge for the 2 regions in a period of time.
		c.GetMergeChecker().RecordRegionSplit([]uint64{reqRegion.GetId(), newRegionID})
	}

	split := &pdpb.AskSplitResponse{
		NewRegionId: newRegionID,
		NewPeerIds:  peerIDs,
	}

	log.Info("alloc ids for region split", zap.Uint64("region-id", newRegionID), zap.Uint64s("peer-ids", peerIDs))

	return split, nil
}

// ValidRequestRegion is used to decide if the region is valid.
func (c *RaftCluster) ValidRequestRegion(reqRegion *metapb.Region) error {
	startKey := reqRegion.GetStartKey()
	region := c.GetRegionByKey(startKey)
	if region == nil {
		return errors.Errorf("region not found, request region: %v", logutil.RedactStringer(core.RegionToHexMeta(reqRegion)))
	}
	// If the request epoch is less than current region epoch, then returns an error.
	reqRegionEpoch := reqRegion.GetRegionEpoch()
	regionEpoch := region.GetMeta().GetRegionEpoch()
	if reqRegionEpoch.GetVersion() < regionEpoch.GetVersion() ||
		reqRegionEpoch.GetConfVer() < regionEpoch.GetConfVer() {
		return errors.Errorf("invalid region epoch, request: %v, current: %v", reqRegionEpoch, regionEpoch)
	}
	return nil
}

// HandleAskBatchSplit handles the batch split request.
func (c *RaftCluster) HandleAskBatchSplit(request *pdpb.AskBatchSplitRequest) (*pdpb.AskBatchSplitResponse, error) {
	reqRegion := request.GetRegion()
	splitCount := request.GetSplitCount()
	err := c.ValidRequestRegion(reqRegion)
	if err != nil {
		return nil, err
	}
	splitIDs := make([]*pdpb.SplitID, 0, splitCount)
	recordRegions := make([]uint64, 0, splitCount+1)

	for i := 0; i < int(splitCount); i++ {
		newRegionID, err := c.id.Alloc()
		if err != nil {
			return nil, errs.ErrSchedulerNotFound.FastGenByArgs()
		}

		peerIDs := make([]uint64, len(request.Region.Peers))
		for i := 0; i < len(peerIDs); i++ {
			if peerIDs[i], err = c.id.Alloc(); err != nil {
				return nil, err
			}
		}

		recordRegions = append(recordRegions, newRegionID)
		splitIDs = append(splitIDs, &pdpb.SplitID{
			NewRegionId: newRegionID,
			NewPeerIds:  peerIDs,
		})

		log.Info("alloc ids for region split", zap.Uint64("region-id", newRegionID), zap.Uint64s("peer-ids", peerIDs))
	}

	recordRegions = append(recordRegions, reqRegion.GetId())
	if versioninfo.IsFeatureSupported(c.GetOpts().GetClusterVersion(), versioninfo.RegionMerge) {
		// Disable merge the regions in a period of time.
		c.GetMergeChecker().RecordRegionSplit(recordRegions)
	}

	// If region splits during the scheduling process, regions with abnormal
	// status may be left, and these regions need to be checked with higher
	// priority.
	c.AddSuspectRegions(recordRegions...)

	resp := &pdpb.AskBatchSplitResponse{Ids: splitIDs}

	return resp, nil
}

func (c *RaftCluster) checkSplitRegion(left *metapb.Region, right *metapb.Region) error {
	if left == nil || right == nil {
		return errors.New("invalid split region")
	}

	if !bytes.Equal(left.GetEndKey(), right.GetStartKey()) {
		return errors.New("invalid split region")
	}

	if len(right.GetEndKey()) == 0 || bytes.Compare(left.GetStartKey(), right.GetEndKey()) < 0 {
		return nil
	}

	return errors.New("invalid split region")
}

func (c *RaftCluster) checkSplitRegions(regions []*metapb.Region) error {
	if len(regions) <= 1 {
		return errors.New("invalid split region")
	}

	for i := 1; i < len(regions); i++ {
		left := regions[i-1]
		right := regions[i]
		if !bytes.Equal(left.GetEndKey(), right.GetStartKey()) {
			return errors.New("invalid split region")
		}
		if len(right.GetEndKey()) != 0 && bytes.Compare(left.GetStartKey(), right.GetEndKey()) >= 0 {
			return errors.New("invalid split region")
		}
	}
	return nil
}

// HandleReportSplit handles the report split request.
func (c *RaftCluster) HandleReportSplit(request *pdpb.ReportSplitRequest) (*pdpb.ReportSplitResponse, error) {
	left := request.GetLeft()
	right := request.GetRight()

	err := c.checkSplitRegion(left, right)
	if err != nil {
		log.Warn("report split region is invalid",
			logutil.ZapRedactStringer("left-region", core.RegionToHexMeta(left)),
			logutil.ZapRedactStringer("right-region", core.RegionToHexMeta(right)),
			errs.ZapError(err))
		return nil, err
	}

	// Build origin region by using left and right.
	originRegion := proto.Clone(right).(*metapb.Region)
	originRegion.RegionEpoch = nil
	originRegion.StartKey = left.GetStartKey()
	log.Info("region split, generate new region",
		zap.Uint64("region-id", originRegion.GetId()),
		logutil.ZapRedactStringer("region-meta", core.RegionToHexMeta(left)))
	return &pdpb.ReportSplitResponse{}, nil
}

// HandleBatchReportSplit handles the batch report split request.
func (c *RaftCluster) HandleBatchReportSplit(request *pdpb.ReportBatchSplitRequest) (*pdpb.ReportBatchSplitResponse, error) {
	regions := request.GetRegions()

	hrm := core.RegionsToHexMeta(regions)
	err := c.checkSplitRegions(regions)
	if err != nil {
		log.Warn("report batch split region is invalid",
			zap.Stringer("region-meta", hrm),
			errs.ZapError(err))
		return nil, err
	}
	last := len(regions) - 1
	originRegion := proto.Clone(regions[last]).(*metapb.Region)
	hrm = core.RegionsToHexMeta(regions[:last])
	log.Info("region batch split, generate new regions",
		zap.Uint64("region-id", originRegion.GetId()),
		zap.Stringer("origin", hrm),
		zap.Int("total", last))
	return &pdpb.ReportBatchSplitResponse{}, nil
}

<<<<<<< HEAD
// HandleBucketHeartbeat processes RegionInfo reports from client
func (c *RaftCluster) HandleBucketHeartbeat(b *metapb.Buckets) error {
	if err := c.processBucketHeartbeat(b); err != nil {
		return err
	}
	c.hotBuckets.CheckAsync(buckets.NewCheckPeerTask(b))
	return nil
=======
// HandleReportBuckets processes buckets reports from client
func (c *RaftCluster) HandleReportBuckets(buckets *metapb.Buckets) error {
	return c.processReportBuckets(buckets)
>>>>>>> 1fc68b2a
}<|MERGE_RESOLUTION|>--- conflicted
+++ resolved
@@ -16,6 +16,7 @@
 
 import (
 	"bytes"
+
 	"github.com/gogo/protobuf/proto"
 	"github.com/pingcap/errors"
 	"github.com/pingcap/kvproto/pkg/metapb"
@@ -221,17 +222,11 @@
 	return &pdpb.ReportBatchSplitResponse{}, nil
 }
 
-<<<<<<< HEAD
-// HandleBucketHeartbeat processes RegionInfo reports from client
-func (c *RaftCluster) HandleBucketHeartbeat(b *metapb.Buckets) error {
-	if err := c.processBucketHeartbeat(b); err != nil {
+// HandleReportBuckets processes buckets reports from client
+func (c *RaftCluster) HandleReportBuckets(b *metapb.Buckets) error {
+	if err := c.processReportBuckets(b); err != nil {
 		return err
 	}
 	c.hotBuckets.CheckAsync(buckets.NewCheckPeerTask(b))
 	return nil
-=======
-// HandleReportBuckets processes buckets reports from client
-func (c *RaftCluster) HandleReportBuckets(buckets *metapb.Buckets) error {
-	return c.processReportBuckets(buckets)
->>>>>>> 1fc68b2a
 }