--- conflicted
+++ resolved
@@ -439,11 +439,7 @@
 		Version:  1,
 		Keys:     [][]byte{{'1'}, {'2'}},
 	}
-<<<<<<< HEAD
-	c.Assert(cluster.processBucketHeartbeat(buckets), NotNil)
-=======
 	c.Assert(cluster.processReportBuckets(buckets), NotNil)
->>>>>>> 44a8672b
 
 	// case2: bucket can be processed after the region update.
 	stores := newTestStores(3, "2.0.0")
@@ -455,16 +451,6 @@
 
 	c.Assert(cluster.processRegionHeartbeat(regions[0]), IsNil)
 	c.Assert(cluster.GetRegion(uint64(0)).GetBuckets(), IsNil)
-<<<<<<< HEAD
-	c.Assert(cluster.processBucketHeartbeat(buckets), IsNil)
-	c.Assert(cluster.GetRegion(uint64(0)).GetBuckets(), DeepEquals, buckets)
-
-	// case3: the bucket version is same.
-	c.Assert(cluster.processBucketHeartbeat(buckets), IsNil)
-	// case4: the bucket version is changed.
-	buckets.Version = 3
-	c.Assert(cluster.processBucketHeartbeat(buckets), IsNil)
-=======
 	c.Assert(cluster.processReportBuckets(buckets), IsNil)
 	c.Assert(cluster.GetRegion(uint64(0)).GetBuckets(), DeepEquals, buckets)
 
@@ -473,7 +459,6 @@
 	// case4: the bucket version is changed.
 	buckets.Version = 3
 	c.Assert(cluster.processReportBuckets(buckets), IsNil)
->>>>>>> 44a8672b
 	c.Assert(cluster.GetRegion(uint64(0)).GetBuckets(), DeepEquals, buckets)
 
 	//case5: region update should inherit buckets.
@@ -486,7 +471,6 @@
 	_, opt, err := newTestScheduleConfig()
 	c.Assert(err, IsNil)
 	cluster := newTestRaftCluster(s.ctx, mockid.NewIDAllocator(), opt, storage.NewStorageWithMemoryBackend(), core.NewBasicCluster())
-
 	cluster.coordinator = newCoordinator(s.ctx, cluster, nil)
 
 	n, np := uint64(3), uint64(3)
