--- conflicted
+++ resolved
@@ -1952,14 +1952,6 @@
 	return err
 }
 
-<<<<<<< HEAD
-=======
-// ReportBuckets receives region buckets from tikv.
-func (s *GrpcServer) ReportBuckets(pdpb.PD_ReportBucketsServer) error {
-	return status.Errorf(codes.Unimplemented, "not implemented")
-}
-
->>>>>>> 86e8d08a
 // Evict the leaders when the store is damaged. Damaged regions are emergency errors
 // and requires user to manually remove the `evict-leader-scheduler` with pd-ctl
 func (s *GrpcServer) handleDamagedStore(stats *pdpb.StoreStats) error {
