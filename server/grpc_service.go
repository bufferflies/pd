// Copyright 2017 TiKV Project Authors.
//
// Licensed under the Apache License, Version 2.0 (the "License");
// you may not use this file except in compliance with the License.
// You may obtain a copy of the License at
//
//     http://www.apache.org/licenses/LICENSE-2.0
//
// Unless required by applicable law or agreed to in writing, software
// distributed under the License is distributed on an "AS IS" BASIS,
// WITHOUT WARRANTIES OR CONDITIONS OF ANY KIND, either express or implied.
// See the License for the specific language governing permissions and
// limitations under the License.

package server

import (
	"context"
	"fmt"
	"io"
	"math"
	"strconv"
	"sync/atomic"
	"time"

	"github.com/pingcap/errors"
	"github.com/pingcap/failpoint"
	"github.com/pingcap/kvproto/pkg/metapb"
	"github.com/pingcap/kvproto/pkg/pdpb"
	"github.com/pingcap/log"
	"github.com/tikv/pd/pkg/errs"
	"github.com/tikv/pd/pkg/grpcutil"
	"github.com/tikv/pd/pkg/logutil"
	"github.com/tikv/pd/pkg/tsoutil"
	"github.com/tikv/pd/server/cluster"
	"github.com/tikv/pd/server/core"
	"github.com/tikv/pd/server/schedulers"
	"github.com/tikv/pd/server/storage/endpoint"
	"github.com/tikv/pd/server/storage/kv"
	"github.com/tikv/pd/server/tso"
	"github.com/tikv/pd/server/versioninfo"
	"go.etcd.io/etcd/clientv3"
	"go.uber.org/zap"
	"google.golang.org/grpc"
	"google.golang.org/grpc/codes"
	"google.golang.org/grpc/metadata"
	"google.golang.org/grpc/status"
)

// GrpcServer wraps Server to provide grpc service.
type GrpcServer struct {
	*Server
}

// gRPC errors
var (
	// ErrNotLeader is returned when current server is not the leader and not possible to process request.
	// TODO: work as proxy.
	ErrNotLeader  = status.Errorf(codes.Unavailable, "not leader")
	ErrNotStarted = status.Errorf(codes.Unavailable, "server not started")
)

// GetMembers implements gRPC PDServer.
func (s *GrpcServer) GetMembers(context.Context, *pdpb.GetMembersRequest) (*pdpb.GetMembersResponse, error) {
	// Here we purposely do not check the cluster ID because the client does not know the correct cluster ID
	// at startup and needs to get the cluster ID with the first request (i.e. GetMembers).
	members, err := s.Server.GetMembers()
	if err != nil {
		return nil, status.Errorf(codes.Unknown, err.Error())
	}

	var etcdLeader, pdLeader *pdpb.Member
	leadID := s.member.GetEtcdLeader()
	for _, m := range members {
		if m.MemberId == leadID {
			etcdLeader = m
			break
		}
	}

	tsoAllocatorManager := s.GetTSOAllocatorManager()
	tsoAllocatorLeaders, err := tsoAllocatorManager.GetLocalAllocatorLeaders()
	if err != nil {
		return nil, status.Errorf(codes.Unknown, err.Error())
	}

	leader := s.member.GetLeader()
	for _, m := range members {
		if m.MemberId == leader.GetMemberId() {
			pdLeader = m
			break
		}
	}

	return &pdpb.GetMembersResponse{
		Header:              s.header(),
		Members:             members,
		Leader:              pdLeader,
		EtcdLeader:          etcdLeader,
		TsoAllocatorLeaders: tsoAllocatorLeaders,
	}, nil
}

const (
	maxMergeTSORequests    = 10000
	defaultTSOProxyTimeout = 3 * time.Second
)

// Tso implements gRPC PDServer.
func (s *GrpcServer) Tso(stream pdpb.PD_TsoServer) error {
	var (
		doneCh chan struct{}
		errCh  chan error
	)
	ctx, cancel := context.WithCancel(stream.Context())
	defer cancel()
	for {
		// Prevent unnecessary performance overhead of the channel.
		if errCh != nil {
			select {
			case err := <-errCh:
				return errors.WithStack(err)
			default:
			}
		}
		request, err := stream.Recv()
		if err == io.EOF {
			return nil
		}
		if err != nil {
			return errors.WithStack(err)
		}

		streamCtx := stream.Context()
		forwardedHost := getForwardedHost(streamCtx)
		if !s.isLocalRequest(forwardedHost) {
			if errCh == nil {
				doneCh = make(chan struct{})
				defer close(doneCh)
				errCh = make(chan error)
			}
			s.dispatchTSORequest(ctx, &tsoRequest{
				forwardedHost,
				request,
				stream,
			}, forwardedHost, doneCh, errCh)
			continue
		}

		start := time.Now()
		// TSO uses leader lease to determine validity. No need to check leader here.
		if s.IsClosed() {
			return status.Errorf(codes.Unknown, "server not started")
		}
		if request.GetHeader().GetClusterId() != s.clusterID {
			return status.Errorf(codes.FailedPrecondition, "mismatch cluster id, need %d but got %d", s.clusterID, request.GetHeader().GetClusterId())
		}
		count := request.GetCount()
		ts, err := s.tsoAllocatorManager.HandleTSORequest(request.GetDcLocation(), count)
		if err != nil {
			return status.Errorf(codes.Unknown, err.Error())
		}
		tsoHandleDuration.Observe(time.Since(start).Seconds())
		response := &pdpb.TsoResponse{
			Header:    s.header(),
			Timestamp: &ts,
			Count:     count,
		}
		if err := stream.Send(response); err != nil {
			return errors.WithStack(err)
		}
	}
}

type tsoRequest struct {
	forwardedHost string
	request       *pdpb.TsoRequest
	stream        pdpb.PD_TsoServer
}

func (s *GrpcServer) dispatchTSORequest(ctx context.Context, request *tsoRequest, forwardedHost string, doneCh <-chan struct{}, errCh chan<- error) {
	tsoRequestChInterface, loaded := s.tsoDispatcher.LoadOrStore(forwardedHost, make(chan *tsoRequest, maxMergeTSORequests))
	if !loaded {
		tsDeadlineCh := make(chan deadline, 1)
		go s.handleDispatcher(ctx, forwardedHost, tsoRequestChInterface.(chan *tsoRequest), tsDeadlineCh, doneCh, errCh)
		go watchTSDeadline(ctx, tsDeadlineCh)
	}
	tsoRequestChInterface.(chan *tsoRequest) <- request
}

func (s *GrpcServer) handleDispatcher(ctx context.Context, forwardedHost string, tsoRequestCh <-chan *tsoRequest, tsDeadlineCh chan<- deadline, doneCh <-chan struct{}, errCh chan<- error) {
	dispatcherCtx, ctxCancel := context.WithCancel(ctx)
	defer ctxCancel()
	defer s.tsoDispatcher.Delete(forwardedHost)

	var (
		forwardStream pdpb.PD_TsoClient
		cancel        context.CancelFunc
	)
	client, err := s.getDelegateClient(ctx, forwardedHost)
	if err != nil {
		goto errHandling
	}
	log.Info("create tso forward stream", zap.String("forwarded-host", forwardedHost))
	forwardStream, cancel, err = s.createTsoForwardStream(client)
errHandling:
	if err != nil || forwardStream == nil {
		log.Error("create tso forwarding stream error", zap.String("forwarded-host", forwardedHost), errs.ZapError(errs.ErrGRPCCreateStream, err))
		select {
		case <-dispatcherCtx.Done():
			return
		case _, ok := <-doneCh:
			if !ok {
				return
			}
		case errCh <- err:
			close(errCh)
			return
		}
	}
	defer cancel()

	requests := make([]*tsoRequest, maxMergeTSORequests+1)
	for {
		select {
		case first := <-tsoRequestCh:
			pendingTSOReqCount := len(tsoRequestCh) + 1
			requests[0] = first
			for i := 1; i < pendingTSOReqCount; i++ {
				requests[i] = <-tsoRequestCh
			}
			done := make(chan struct{})
			dl := deadline{
				timer:  time.After(defaultTSOProxyTimeout),
				done:   done,
				cancel: cancel,
			}
			select {
			case tsDeadlineCh <- dl:
			case <-dispatcherCtx.Done():
				return
			}
			err = s.processTSORequests(forwardStream, requests[:pendingTSOReqCount])
			close(done)
			if err != nil {
				log.Error("proxy forward tso error", zap.String("forwarded-host", forwardedHost), errs.ZapError(errs.ErrGRPCSend, err))
				select {
				case <-dispatcherCtx.Done():
					return
				case _, ok := <-doneCh:
					if !ok {
						return
					}
				case errCh <- err:
					close(errCh)
					return
				}
			}
		case <-dispatcherCtx.Done():
			return
		}
	}
}

func (s *GrpcServer) processTSORequests(forwardStream pdpb.PD_TsoClient, requests []*tsoRequest) error {
	start := time.Now()
	// Merge the requests
	count := uint32(0)
	for _, request := range requests {
		count += request.request.GetCount()
	}
	req := &pdpb.TsoRequest{
		Header: requests[0].request.GetHeader(),
		Count:  count,
		// TODO: support Local TSO proxy forwarding.
		DcLocation: requests[0].request.GetDcLocation(),
	}
	// Send to the leader stream.
	if err := forwardStream.Send(req); err != nil {
		return err
	}
	resp, err := forwardStream.Recv()
	if err != nil {
		return err
	}
	tsoProxyHandleDuration.Observe(time.Since(start).Seconds())
	tsoProxyBatchSize.Observe(float64(count))
	// Split the response
	physical, logical, suffixBits := resp.GetTimestamp().GetPhysical(), resp.GetTimestamp().GetLogical(), resp.GetTimestamp().GetSuffixBits()
	// `logical` is the largest ts's logical part here, we need to do the subtracting before we finish each TSO request.
	// This is different from the logic of client batch, for example, if we have a largest ts whose logical part is 10,
	// count is 5, then the splitting results should be 5 and 10.
	firstLogical := addLogical(logical, -int64(count), suffixBits)
	return s.finishTSORequest(requests, physical, firstLogical, suffixBits)
}

// Because of the suffix, we need to shift the count before we add it to the logical part.
func addLogical(logical, count int64, suffixBits uint32) int64 {
	return logical + count<<suffixBits
}

func (s *GrpcServer) finishTSORequest(requests []*tsoRequest, physical, firstLogical int64, suffixBits uint32) error {
	countSum := int64(0)
	for i := 0; i < len(requests); i++ {
		count := requests[i].request.GetCount()
		countSum += int64(count)
		response := &pdpb.TsoResponse{
			Header: s.header(),
			Count:  count,
			Timestamp: &pdpb.Timestamp{
				Physical:   physical,
				Logical:    addLogical(firstLogical, countSum, suffixBits),
				SuffixBits: suffixBits,
			},
		}
		// Send back to the client.
		if err := requests[i].stream.Send(response); err != nil {
			return err
		}
	}
	return nil
}

type deadline struct {
	timer  <-chan time.Time
	done   chan struct{}
	cancel context.CancelFunc
}

func watchTSDeadline(ctx context.Context, tsDeadlineCh <-chan deadline) {
	ctx, cancel := context.WithCancel(ctx)
	defer cancel()
	for {
		select {
		case d := <-tsDeadlineCh:
			select {
			case <-d.timer:
				log.Error("tso proxy request processing is canceled due to timeout", errs.ZapError(errs.ErrProxyTSOTimeout))
				d.cancel()
			case <-d.done:
				continue
			case <-ctx.Done():
				return
			}
		case <-ctx.Done():
			return
		}
	}
}

// Bootstrap implements gRPC PDServer.
func (s *GrpcServer) Bootstrap(ctx context.Context, request *pdpb.BootstrapRequest) (*pdpb.BootstrapResponse, error) {
	forwardedHost := getForwardedHost(ctx)
	if !s.isLocalRequest(forwardedHost) {
		client, err := s.getDelegateClient(ctx, forwardedHost)
		if err != nil {
			return nil, err
		}
		ctx = grpcutil.ResetForwardContext(ctx)
		return pdpb.NewPDClient(client).Bootstrap(ctx, request)
	}

	if err := s.validateRequest(request.GetHeader()); err != nil {
		return nil, err
	}

	rc := s.GetRaftCluster()
	if rc != nil {
		err := &pdpb.Error{
			Type:    pdpb.ErrorType_ALREADY_BOOTSTRAPPED,
			Message: "cluster is already bootstrapped",
		}
		return &pdpb.BootstrapResponse{
			Header: s.errorHeader(err),
		}, nil
	}

	res, err := s.bootstrapCluster(request)
	if err != nil {
		return nil, status.Errorf(codes.Unknown, err.Error())
	}

	res.Header = s.header()
	return res, nil
}

// IsBootstrapped implements gRPC PDServer.
func (s *GrpcServer) IsBootstrapped(ctx context.Context, request *pdpb.IsBootstrappedRequest) (*pdpb.IsBootstrappedResponse, error) {
	forwardedHost := getForwardedHost(ctx)
	if !s.isLocalRequest(forwardedHost) {
		client, err := s.getDelegateClient(ctx, forwardedHost)
		if err != nil {
			return nil, err
		}
		ctx = grpcutil.ResetForwardContext(ctx)
		return pdpb.NewPDClient(client).IsBootstrapped(ctx, request)
	}

	if err := s.validateRequest(request.GetHeader()); err != nil {
		return nil, err
	}

	rc := s.GetRaftCluster()
	return &pdpb.IsBootstrappedResponse{
		Header:       s.header(),
		Bootstrapped: rc != nil,
	}, nil
}

// AllocID implements gRPC PDServer.
func (s *GrpcServer) AllocID(ctx context.Context, request *pdpb.AllocIDRequest) (*pdpb.AllocIDResponse, error) {
	forwardedHost := getForwardedHost(ctx)
	if !s.isLocalRequest(forwardedHost) {
		client, err := s.getDelegateClient(ctx, forwardedHost)
		if err != nil {
			return nil, err
		}
		ctx = grpcutil.ResetForwardContext(ctx)
		return pdpb.NewPDClient(client).AllocID(ctx, request)
	}

	if err := s.validateRequest(request.GetHeader()); err != nil {
		return nil, err
	}

	// We can use an allocator for all types ID allocation.
	id, err := s.idAllocator.Alloc()
	if err != nil {
		return nil, status.Errorf(codes.Unknown, err.Error())
	}

	return &pdpb.AllocIDResponse{
		Header: s.header(),
		Id:     id,
	}, nil
}

// GetStore implements gRPC PDServer.
func (s *GrpcServer) GetStore(ctx context.Context, request *pdpb.GetStoreRequest) (*pdpb.GetStoreResponse, error) {
	forwardedHost := getForwardedHost(ctx)
	if !s.isLocalRequest(forwardedHost) {
		client, err := s.getDelegateClient(ctx, forwardedHost)
		if err != nil {
			return nil, err
		}
		ctx = grpcutil.ResetForwardContext(ctx)
		return pdpb.NewPDClient(client).GetStore(ctx, request)
	}

	if err := s.validateRequest(request.GetHeader()); err != nil {
		return nil, err
	}

	rc := s.GetRaftCluster()
	if rc == nil {
		return &pdpb.GetStoreResponse{Header: s.notBootstrappedHeader()}, nil
	}

	storeID := request.GetStoreId()
	store := rc.GetStore(storeID)
	if store == nil {
		return nil, status.Errorf(codes.Unknown, "invalid store ID %d, not found", storeID)
	}
	return &pdpb.GetStoreResponse{
		Header: s.header(),
		Store:  store.GetMeta(),
		Stats:  store.GetStoreStats(),
	}, nil
}

// checkStore returns an error response if the store exists and is in tombstone state.
// It returns nil if it can't get the store.
func checkStore(rc *cluster.RaftCluster, storeID uint64) *pdpb.Error {
	store := rc.GetStore(storeID)
	if store != nil {
		if store.IsRemoved() {
			return &pdpb.Error{
				Type:    pdpb.ErrorType_STORE_TOMBSTONE,
				Message: "store is tombstone",
			}
		}
	}
	return nil
}

// PutStore implements gRPC PDServer.
func (s *GrpcServer) PutStore(ctx context.Context, request *pdpb.PutStoreRequest) (*pdpb.PutStoreResponse, error) {
	forwardedHost := getForwardedHost(ctx)
	if !s.isLocalRequest(forwardedHost) {
		client, err := s.getDelegateClient(ctx, forwardedHost)
		if err != nil {
			return nil, err
		}
		ctx = grpcutil.ResetForwardContext(ctx)
		return pdpb.NewPDClient(client).PutStore(ctx, request)
	}

	if err := s.validateRequest(request.GetHeader()); err != nil {
		return nil, err
	}

	rc := s.GetRaftCluster()
	if rc == nil {
		return &pdpb.PutStoreResponse{Header: s.notBootstrappedHeader()}, nil
	}

	store := request.GetStore()
	if pberr := checkStore(rc, store.GetId()); pberr != nil {
		return &pdpb.PutStoreResponse{
			Header: s.errorHeader(pberr),
		}, nil
	}

	// NOTE: can be removed when placement rules feature is enabled by default.
	if !s.GetConfig().Replication.EnablePlacementRules && core.IsStoreContainLabel(store, core.EngineKey, core.EngineTiFlash) {
		return nil, status.Errorf(codes.FailedPrecondition, "placement rules is disabled")
	}

	if err := rc.PutStore(store); err != nil {
		return nil, status.Errorf(codes.Unknown, err.Error())
	}

	log.Info("put store ok", zap.Stringer("store", store))
	CheckPDVersion(s.persistOptions)
	if !core.IsStoreContainLabel(request.GetStore(), core.EngineKey, core.EngineTiFlash) {
		go func(url string) {
			// tikv may not ready to server.
			time.Sleep(5 * time.Second)
			if err := s.storeConfigManager.Load(url); err != nil {
				log.Error("load store config failed", zap.String("url", url), zap.Error(err))
			}
		}(store.GetStatusAddress())
	}

	return &pdpb.PutStoreResponse{
		Header:            s.header(),
		ReplicationStatus: rc.GetReplicationMode().GetReplicationStatus(),
	}, nil
}

// GetAllStores implements gRPC PDServer.
func (s *GrpcServer) GetAllStores(ctx context.Context, request *pdpb.GetAllStoresRequest) (*pdpb.GetAllStoresResponse, error) {
	forwardedHost := getForwardedHost(ctx)
	if !s.isLocalRequest(forwardedHost) {
		client, err := s.getDelegateClient(ctx, forwardedHost)
		if err != nil {
			return nil, err
		}
		ctx = grpcutil.ResetForwardContext(ctx)
		return pdpb.NewPDClient(client).GetAllStores(ctx, request)
	}

	failpoint.Inject("customTimeout", func() {
		time.Sleep(5 * time.Second)
	})
	if err := s.validateRequest(request.GetHeader()); err != nil {
		return nil, err
	}

	rc := s.GetRaftCluster()
	if rc == nil {
		return &pdpb.GetAllStoresResponse{Header: s.notBootstrappedHeader()}, nil
	}

	// Don't return tombstone stores.
	var stores []*metapb.Store
	if request.GetExcludeTombstoneStores() {
		for _, store := range rc.GetMetaStores() {
			if store.GetNodeState() != metapb.NodeState_Removed {
				stores = append(stores, store)
			}
		}
	} else {
		stores = rc.GetMetaStores()
	}

	return &pdpb.GetAllStoresResponse{
		Header: s.header(),
		Stores: stores,
	}, nil
}

// StoreHeartbeat implements gRPC PDServer.
func (s *GrpcServer) StoreHeartbeat(ctx context.Context, request *pdpb.StoreHeartbeatRequest) (*pdpb.StoreHeartbeatResponse, error) {
	forwardedHost := getForwardedHost(ctx)
	if !s.isLocalRequest(forwardedHost) {
		client, err := s.getDelegateClient(ctx, forwardedHost)
		if err != nil {
			return nil, err
		}
		ctx = grpcutil.ResetForwardContext(ctx)
		return pdpb.NewPDClient(client).StoreHeartbeat(ctx, request)
	}

	if err := s.validateRequest(request.GetHeader()); err != nil {
		return nil, err
	}

	if request.GetStats() == nil {
		return nil, errors.Errorf("invalid store heartbeat command, but %v", request)
	}
	rc := s.GetRaftCluster()
	if rc == nil {
		return &pdpb.StoreHeartbeatResponse{Header: s.notBootstrappedHeader()}, nil
	}

	// Bypass stats handling if the store report for unsafe recover is not empty.
	if request.GetStoreReport() == nil {
		if pberr := checkStore(rc, request.GetStats().GetStoreId()); pberr != nil {
			return &pdpb.StoreHeartbeatResponse{
				Header: s.errorHeader(pberr),
			}, nil
		}

		storeID := request.GetStats().GetStoreId()
		store := rc.GetStore(storeID)
		if store == nil {
			return nil, errors.Errorf("store %v not found", storeID)
		}

		storeAddress := store.GetAddress()
		storeLabel := strconv.FormatUint(storeID, 10)
		start := time.Now()

		err := rc.HandleStoreHeartbeat(request.GetStats())
		if err != nil {
			return nil, status.Errorf(codes.Unknown, err.Error())
		}
		err = s.handleDamagedStore(request.GetStats())
		if err != nil {
			return nil, errors.Errorf("store damaged but failed to add evict leader scheduler %v", err)
		}
		storeHeartbeatHandleDuration.WithLabelValues(storeAddress, storeLabel).Observe(time.Since(start).Seconds())
	}

	if status := request.GetDrAutosyncStatus(); status != nil {
		rc.GetReplicationMode().UpdateStoreDRStatus(request.GetStats().GetStoreId(), status)
	}

	resp := &pdpb.StoreHeartbeatResponse{
		Header:            s.header(),
		ReplicationStatus: rc.GetReplicationMode().GetReplicationStatus(),
		ClusterVersion:    rc.GetClusterVersion(),
	}
	if rc.GetUnsafeRecoveryController() != nil {
		rc.GetUnsafeRecoveryController().HandleStoreHeartbeat(request, resp)
	}
	return resp, nil
}

const heartbeatSendTimeout = 5 * time.Second

var errSendHeartbeatTimeout = errors.New("send heartbeat timeout")

// bucketHeartbeatServer wraps PD_ReportBucketsServer to ensure when any error
// occurs on SendAndClose() or Recv(), both endpoints will be closed.
type bucketHeartbeatServer struct {
	stream pdpb.PD_ReportBucketsServer
	closed int32
}

func (b *bucketHeartbeatServer) Send(bucket *pdpb.ReportBucketsResponse) error {
	if atomic.LoadInt32(&b.closed) == 1 {
		return status.Errorf(codes.Canceled, "stream is closed")
	}
	done := make(chan error, 1)
	go func() {
		done <- b.stream.SendAndClose(bucket)
	}()
	select {
	case err := <-done:
		if err != nil {
			atomic.StoreInt32(&b.closed, 1)
		}
		return err
	case <-time.After(heartbeatSendTimeout):
		atomic.StoreInt32(&b.closed, 1)
		return errors.WithStack(errSendHeartbeatTimeout)
	}
}

func (b *bucketHeartbeatServer) Recv() (*pdpb.ReportBucketsRequest, error) {
	if atomic.LoadInt32(&b.closed) == 1 {
		return nil, io.EOF
	}
	req, err := b.stream.Recv()
	if err != nil {
		atomic.StoreInt32(&b.closed, 1)
		return nil, errors.WithStack(err)
	}
	return req, nil
}

// heartbeatServer wraps PD_RegionHeartbeatServer to ensure when any error
// occurs on Send() or Recv(), both endpoints will be closed.
type heartbeatServer struct {
	stream pdpb.PD_RegionHeartbeatServer
	closed int32
}

func (s *heartbeatServer) Send(m *pdpb.RegionHeartbeatResponse) error {
	if atomic.LoadInt32(&s.closed) == 1 {
		return io.EOF
	}
	done := make(chan error, 1)
	go func() { done <- s.stream.Send(m) }()
	select {
	case err := <-done:
		if err != nil {
			atomic.StoreInt32(&s.closed, 1)
		}
		return errors.WithStack(err)
	case <-time.After(heartbeatSendTimeout):
		atomic.StoreInt32(&s.closed, 1)
		return errors.WithStack(errSendHeartbeatTimeout)
	}
}

func (s *heartbeatServer) Recv() (*pdpb.RegionHeartbeatRequest, error) {
	if atomic.LoadInt32(&s.closed) == 1 {
		return nil, io.EOF
	}
	req, err := s.stream.Recv()
	if err != nil {
		atomic.StoreInt32(&s.closed, 1)
		return nil, errors.WithStack(err)
	}
	return req, nil
}

// ReportBuckets implements gRPC PDServer
func (s *GrpcServer) ReportBuckets(stream pdpb.PD_ReportBucketsServer) error {
	var (
		server            = &bucketHeartbeatServer{stream: stream}
		forwardStream     pdpb.PD_ReportBucketsClient
		cancel            context.CancelFunc
		lastForwardedHost string
		errCh             chan error
	)
	defer func() {
		if cancel != nil {
			cancel()
		}
	}()
	for {
		request, err := server.Recv()
		if err == io.EOF {
			return nil
		}
		forwardedHost := getForwardedHost(stream.Context())
		if !s.isLocalRequest(forwardedHost) {
			if forwardStream == nil || lastForwardedHost != forwardedHost {
				if cancel != nil {
					cancel()
				}
				client, err := s.getDelegateClient(s.ctx, forwardedHost)
				if err != nil {
					return err
				}
				log.Info("create bucket report forward stream", zap.String("forwarded-host", forwardedHost))
				forwardStream, cancel, err = s.createReportBucketsForwardStream(client)
				if err != nil {
					return err
				}
				lastForwardedHost = forwardedHost
				errCh = make(chan error, 1)
				go forwardReportBucketClientToServer(forwardStream, server, errCh)
			}
			if err := forwardStream.Send(request); err != nil {
				return errors.WithStack(err)
			}

			select {
			case err := <-errCh:
				return err
			default:
			}
			continue
		}
		rc := s.GetRaftCluster()
		if rc == nil {
			resp := &pdpb.ReportBucketsResponse{
				Header: s.notBootstrappedHeader(),
			}
			err := server.Send(resp)
			return errors.WithStack(err)
		}
		if err := s.validateRequest(request.GetHeader()); err != nil {
			return err
		}
		buckets := request.GetBuckets()
		if buckets == nil || len(buckets.Keys) == 0 {
			continue
		}
		store := rc.GetLeaderStoreByRegionID(buckets.GetRegionId())
		if store == nil {
<<<<<<< HEAD
			return errors.Errorf("the store of the bucket in region %v is not found ", buckets.GetRegionId())
=======
			return errors.Errorf("region's store %d not found", buckets.GetRegionId())
>>>>>>> 1cc999a6
		}
		storeLabel := strconv.FormatUint(store.GetID(), 10)
		storeAddress := store.GetAddress()
		bucketReportCounter.WithLabelValues(storeAddress, storeLabel, "report", "recv").Inc()

		start := time.Now()
		err = rc.HandleBucketHeartbeat(buckets)
		if err != nil {
			bucketReportCounter.WithLabelValues(storeAddress, storeLabel, "report", "err").Inc()
			continue
		}
		bucketReportLatency.WithLabelValues(storeAddress, storeLabel).Observe(time.Since(start).Seconds())
		bucketReportCounter.WithLabelValues(storeAddress, storeLabel, "report", "ok").Inc()
	}
}

// RegionHeartbeat implements gRPC PDServer.
func (s *GrpcServer) RegionHeartbeat(stream pdpb.PD_RegionHeartbeatServer) error {
	var (
		server            = &heartbeatServer{stream: stream}
		flowRoundOption   = core.WithFlowRoundByDigit(s.persistOptions.GetPDServerConfig().FlowRoundByDigit)
		forwardStream     pdpb.PD_RegionHeartbeatClient
		cancel            context.CancelFunc
		lastForwardedHost string
		lastBind          time.Time
		errCh             chan error
	)
	defer func() {
		// cancel the forward stream
		if cancel != nil {
			cancel()
		}
	}()

	for {
		request, err := server.Recv()
		if err == io.EOF {
			return nil
		}
		if err != nil {
			return errors.WithStack(err)
		}

		forwardedHost := getForwardedHost(stream.Context())
		if !s.isLocalRequest(forwardedHost) {
			if forwardStream == nil || lastForwardedHost != forwardedHost {
				if cancel != nil {
					cancel()
				}
				client, err := s.getDelegateClient(s.ctx, forwardedHost)
				if err != nil {
					return err
				}
				log.Info("create region heartbeat forward stream", zap.String("forwarded-host", forwardedHost))
				forwardStream, cancel, err = s.createHeartbeatForwardStream(client)
				if err != nil {
					return err
				}
				lastForwardedHost = forwardedHost
				errCh = make(chan error, 1)
				go forwardRegionHeartbeatClientToServer(forwardStream, server, errCh)
			}
			if err := forwardStream.Send(request); err != nil {
				return errors.WithStack(err)
			}

			select {
			case err := <-errCh:
				return err
			default:
			}
			continue
		}

		rc := s.GetRaftCluster()
		if rc == nil {
			resp := &pdpb.RegionHeartbeatResponse{
				Header: s.notBootstrappedHeader(),
			}
			err := server.Send(resp)
			return errors.WithStack(err)
		}

		if err = s.validateRequest(request.GetHeader()); err != nil {
			return err
		}

		storeID := request.GetLeader().GetStoreId()
		storeLabel := strconv.FormatUint(storeID, 10)
		store := rc.GetStore(storeID)
		if store == nil {
			return errors.Errorf("invalid store ID %d, not found", storeID)
		}
		storeAddress := store.GetAddress()

		regionHeartbeatCounter.WithLabelValues(storeAddress, storeLabel, "report", "recv").Inc()
		regionHeartbeatLatency.WithLabelValues(storeAddress, storeLabel).Observe(float64(time.Now().Unix()) - float64(request.GetInterval().GetEndTimestamp()))

		if time.Since(lastBind) > s.cfg.HeartbeatStreamBindInterval.Duration {
			regionHeartbeatCounter.WithLabelValues(storeAddress, storeLabel, "report", "bind").Inc()
			s.hbStreams.BindStream(storeID, server)
			// refresh FlowRoundByDigit
			flowRoundOption = core.WithFlowRoundByDigit(s.persistOptions.GetPDServerConfig().FlowRoundByDigit)
			lastBind = time.Now()
		}

		region := core.RegionFromHeartbeat(request, flowRoundOption)
		if region.GetLeader() == nil {
			log.Error("invalid request, the leader is nil", zap.Reflect("request", request), errs.ZapError(errs.ErrLeaderNil))
			regionHeartbeatCounter.WithLabelValues(storeAddress, storeLabel, "report", "invalid-leader").Inc()
			msg := fmt.Sprintf("invalid request leader, %v", request)
			s.hbStreams.SendErr(pdpb.ErrorType_UNKNOWN, msg, request.GetLeader())
			continue
		}
		if region.GetID() == 0 {
			regionHeartbeatCounter.WithLabelValues(storeAddress, storeLabel, "report", "invalid-region").Inc()
			msg := fmt.Sprintf("invalid request region, %v", request)
			s.hbStreams.SendErr(pdpb.ErrorType_UNKNOWN, msg, request.GetLeader())
			continue
		}

		// If the region peer count is 0, then we should not handle this.
		if len(region.GetPeers()) == 0 {
			log.Warn("invalid region, zero region peer count",
				logutil.ZapRedactStringer("region-meta", core.RegionToHexMeta(region.GetMeta())))
			regionHeartbeatCounter.WithLabelValues(storeAddress, storeLabel, "report", "no-peer").Inc()
			msg := fmt.Sprintf("invalid region, zero region peer count: %v", logutil.RedactStringer(core.RegionToHexMeta(region.GetMeta())))
			s.hbStreams.SendErr(pdpb.ErrorType_UNKNOWN, msg, request.GetLeader())
			continue
		}
		start := time.Now()

		err = rc.HandleRegionHeartbeat(region)
		if err != nil {
			regionHeartbeatCounter.WithLabelValues(storeAddress, storeLabel, "report", "err").Inc()
			msg := err.Error()
			s.hbStreams.SendErr(pdpb.ErrorType_UNKNOWN, msg, request.GetLeader())
			continue
		}
		regionHeartbeatHandleDuration.WithLabelValues(storeAddress, storeLabel).Observe(time.Since(start).Seconds())
		regionHeartbeatCounter.WithLabelValues(storeAddress, storeLabel, "report", "ok").Inc()
	}
}

// GetRegion implements gRPC PDServer.
func (s *GrpcServer) GetRegion(ctx context.Context, request *pdpb.GetRegionRequest) (*pdpb.GetRegionResponse, error) {
	forwardedHost := getForwardedHost(ctx)
	if !s.isLocalRequest(forwardedHost) {
		client, err := s.getDelegateClient(ctx, forwardedHost)
		if err != nil {
			return nil, err
		}
		ctx = grpcutil.ResetForwardContext(ctx)
		return pdpb.NewPDClient(client).GetRegion(ctx, request)
	}

	if err := s.validateRequest(request.GetHeader()); err != nil {
		return nil, err
	}

	rc := s.GetRaftCluster()
	if rc == nil {
		return &pdpb.GetRegionResponse{Header: s.notBootstrappedHeader()}, nil
	}
	return parseGetRegionResponse(rc.GetRegionByKey(request.GetRegionKey()), s.header(), request.GetNeedBuckets()), nil
}

// GetPrevRegion implements gRPC PDServer
func (s *GrpcServer) GetPrevRegion(ctx context.Context, request *pdpb.GetRegionRequest) (*pdpb.GetRegionResponse, error) {
	forwardedHost := getForwardedHost(ctx)
	if !s.isLocalRequest(forwardedHost) {
		client, err := s.getDelegateClient(ctx, forwardedHost)
		if err != nil {
			return nil, err
		}
		ctx = grpcutil.ResetForwardContext(ctx)
		return pdpb.NewPDClient(client).GetPrevRegion(ctx, request)
	}

	if err := s.validateRequest(request.GetHeader()); err != nil {
		return nil, err
	}

	rc := s.GetRaftCluster()
	if rc == nil {
		return &pdpb.GetRegionResponse{Header: s.notBootstrappedHeader()}, nil
	}

	return parseGetRegionResponse(rc.GetPrevRegionByKey(request.GetRegionKey()), s.header(), request.GetNeedBuckets()), nil
}

// GetRegionByID implements gRPC PDServer.
func (s *GrpcServer) GetRegionByID(ctx context.Context, request *pdpb.GetRegionByIDRequest) (*pdpb.GetRegionResponse, error) {
	forwardedHost := getForwardedHost(ctx)
	if !s.isLocalRequest(forwardedHost) {
		client, err := s.getDelegateClient(ctx, forwardedHost)
		if err != nil {
			return nil, err
		}
		ctx = grpcutil.ResetForwardContext(ctx)
		return pdpb.NewPDClient(client).GetRegionByID(ctx, request)
	}

	if err := s.validateRequest(request.GetHeader()); err != nil {
		return nil, err
	}

	rc := s.GetRaftCluster()
	if rc == nil {
		return &pdpb.GetRegionResponse{Header: s.notBootstrappedHeader()}, nil
	}
	return parseGetRegionResponse(rc.GetRegion(request.GetRegionId()), s.header(), request.GetNeedBuckets()), nil
}

// ScanRegions implements gRPC PDServer.
func (s *GrpcServer) ScanRegions(ctx context.Context, request *pdpb.ScanRegionsRequest) (*pdpb.ScanRegionsResponse, error) {
	forwardedHost := getForwardedHost(ctx)
	if !s.isLocalRequest(forwardedHost) {
		client, err := s.getDelegateClient(ctx, forwardedHost)
		if err != nil {
			return nil, err
		}
		ctx = grpcutil.ResetForwardContext(ctx)
		return pdpb.NewPDClient(client).ScanRegions(ctx, request)
	}

	if err := s.validateRequest(request.GetHeader()); err != nil {
		return nil, err
	}

	rc := s.GetRaftCluster()
	if rc == nil {
		return &pdpb.ScanRegionsResponse{Header: s.notBootstrappedHeader()}, nil
	}
	regions := rc.ScanRegions(request.GetStartKey(), request.GetEndKey(), int(request.GetLimit()))
	resp := &pdpb.ScanRegionsResponse{Header: s.header()}
	for _, r := range regions {
		leader := r.GetLeader()
		if leader == nil {
			leader = &metapb.Peer{}
		}
		// Set RegionMetas and Leaders to make it compatible with old client.
		resp.RegionMetas = append(resp.RegionMetas, r.GetMeta())
		resp.Leaders = append(resp.Leaders, leader)
		resp.Regions = append(resp.Regions, &pdpb.Region{
			Region:       r.GetMeta(),
			Leader:       leader,
			DownPeers:    r.GetDownPeers(),
			PendingPeers: r.GetPendingPeers(),
		})
	}
	return resp, nil
}

// AskSplit implements gRPC PDServer.
func (s *GrpcServer) AskSplit(ctx context.Context, request *pdpb.AskSplitRequest) (*pdpb.AskSplitResponse, error) {
	forwardedHost := getForwardedHost(ctx)
	if !s.isLocalRequest(forwardedHost) {
		client, err := s.getDelegateClient(ctx, forwardedHost)
		if err != nil {
			return nil, err
		}
		ctx = grpcutil.ResetForwardContext(ctx)
		return pdpb.NewPDClient(client).AskSplit(ctx, request)
	}

	if err := s.validateRequest(request.GetHeader()); err != nil {
		return nil, err
	}

	rc := s.GetRaftCluster()
	if rc == nil {
		return &pdpb.AskSplitResponse{Header: s.notBootstrappedHeader()}, nil
	}
	if request.GetRegion() == nil {
		return nil, errors.New("missing region for split")
	}
	req := &pdpb.AskSplitRequest{
		Region: request.Region,
	}
	split, err := rc.HandleAskSplit(req)
	if err != nil {
		return nil, status.Errorf(codes.Unknown, err.Error())
	}

	return &pdpb.AskSplitResponse{
		Header:      s.header(),
		NewRegionId: split.NewRegionId,
		NewPeerIds:  split.NewPeerIds,
	}, nil
}

// AskBatchSplit implements gRPC PDServer.
func (s *GrpcServer) AskBatchSplit(ctx context.Context, request *pdpb.AskBatchSplitRequest) (*pdpb.AskBatchSplitResponse, error) {
	forwardedHost := getForwardedHost(ctx)
	if !s.isLocalRequest(forwardedHost) {
		client, err := s.getDelegateClient(ctx, forwardedHost)
		if err != nil {
			return nil, err
		}
		ctx = grpcutil.ResetForwardContext(ctx)
		return pdpb.NewPDClient(client).AskBatchSplit(ctx, request)
	}

	if err := s.validateRequest(request.GetHeader()); err != nil {
		return nil, err
	}

	rc := s.GetRaftCluster()
	if rc == nil {
		return &pdpb.AskBatchSplitResponse{Header: s.notBootstrappedHeader()}, nil
	}

	if !versioninfo.IsFeatureSupported(rc.GetOpts().GetClusterVersion(), versioninfo.BatchSplit) {
		return &pdpb.AskBatchSplitResponse{Header: s.incompatibleVersion("batch_split")}, nil
	}
	if request.GetRegion() == nil {
		return nil, errors.New("missing region for split")
	}
	req := &pdpb.AskBatchSplitRequest{
		Region:     request.Region,
		SplitCount: request.SplitCount,
	}
	split, err := rc.HandleAskBatchSplit(req)
	if err != nil {
		return nil, status.Errorf(codes.Unknown, err.Error())
	}

	return &pdpb.AskBatchSplitResponse{
		Header: s.header(),
		Ids:    split.Ids,
	}, nil
}

// ReportSplit implements gRPC PDServer.
func (s *GrpcServer) ReportSplit(ctx context.Context, request *pdpb.ReportSplitRequest) (*pdpb.ReportSplitResponse, error) {
	forwardedHost := getForwardedHost(ctx)
	if !s.isLocalRequest(forwardedHost) {
		client, err := s.getDelegateClient(ctx, forwardedHost)
		if err != nil {
			return nil, err
		}
		ctx = grpcutil.ResetForwardContext(ctx)
		return pdpb.NewPDClient(client).ReportSplit(ctx, request)
	}

	if err := s.validateRequest(request.GetHeader()); err != nil {
		return nil, err
	}

	rc := s.GetRaftCluster()
	if rc == nil {
		return &pdpb.ReportSplitResponse{Header: s.notBootstrappedHeader()}, nil
	}
	_, err := rc.HandleReportSplit(request)
	if err != nil {
		return nil, status.Errorf(codes.Unknown, err.Error())
	}

	return &pdpb.ReportSplitResponse{
		Header: s.header(),
	}, nil
}

// ReportBatchSplit implements gRPC PDServer.
func (s *GrpcServer) ReportBatchSplit(ctx context.Context, request *pdpb.ReportBatchSplitRequest) (*pdpb.ReportBatchSplitResponse, error) {
	forwardedHost := getForwardedHost(ctx)
	if !s.isLocalRequest(forwardedHost) {
		client, err := s.getDelegateClient(ctx, forwardedHost)
		if err != nil {
			return nil, err
		}
		ctx = grpcutil.ResetForwardContext(ctx)
		return pdpb.NewPDClient(client).ReportBatchSplit(ctx, request)
	}

	if err := s.validateRequest(request.GetHeader()); err != nil {
		return nil, err
	}

	rc := s.GetRaftCluster()
	if rc == nil {
		return &pdpb.ReportBatchSplitResponse{Header: s.notBootstrappedHeader()}, nil
	}

	_, err := rc.HandleBatchReportSplit(request)
	if err != nil {
		return nil, status.Errorf(codes.Unknown, err.Error())
	}

	return &pdpb.ReportBatchSplitResponse{
		Header: s.header(),
	}, nil
}

// GetClusterConfig implements gRPC PDServer.
func (s *GrpcServer) GetClusterConfig(ctx context.Context, request *pdpb.GetClusterConfigRequest) (*pdpb.GetClusterConfigResponse, error) {
	forwardedHost := getForwardedHost(ctx)
	if !s.isLocalRequest(forwardedHost) {
		client, err := s.getDelegateClient(ctx, forwardedHost)
		if err != nil {
			return nil, err
		}
		ctx = grpcutil.ResetForwardContext(ctx)
		return pdpb.NewPDClient(client).GetClusterConfig(ctx, request)
	}

	if err := s.validateRequest(request.GetHeader()); err != nil {
		return nil, err
	}

	rc := s.GetRaftCluster()
	if rc == nil {
		return &pdpb.GetClusterConfigResponse{Header: s.notBootstrappedHeader()}, nil
	}
	return &pdpb.GetClusterConfigResponse{
		Header:  s.header(),
		Cluster: rc.GetMetaCluster(),
	}, nil
}

// PutClusterConfig implements gRPC PDServer.
func (s *GrpcServer) PutClusterConfig(ctx context.Context, request *pdpb.PutClusterConfigRequest) (*pdpb.PutClusterConfigResponse, error) {
	forwardedHost := getForwardedHost(ctx)
	if !s.isLocalRequest(forwardedHost) {
		client, err := s.getDelegateClient(ctx, forwardedHost)
		if err != nil {
			return nil, err
		}
		ctx = grpcutil.ResetForwardContext(ctx)
		return pdpb.NewPDClient(client).PutClusterConfig(ctx, request)
	}

	if err := s.validateRequest(request.GetHeader()); err != nil {
		return nil, err
	}

	rc := s.GetRaftCluster()
	if rc == nil {
		return &pdpb.PutClusterConfigResponse{Header: s.notBootstrappedHeader()}, nil
	}
	conf := request.GetCluster()
	if err := rc.PutMetaCluster(conf); err != nil {
		return nil, status.Errorf(codes.Unknown, err.Error())
	}

	log.Info("put cluster config ok", zap.Reflect("config", conf))

	return &pdpb.PutClusterConfigResponse{
		Header: s.header(),
	}, nil
}

// ScatterRegion implements gRPC PDServer.
func (s *GrpcServer) ScatterRegion(ctx context.Context, request *pdpb.ScatterRegionRequest) (*pdpb.ScatterRegionResponse, error) {
	forwardedHost := getForwardedHost(ctx)
	if !s.isLocalRequest(forwardedHost) {
		client, err := s.getDelegateClient(ctx, forwardedHost)
		if err != nil {
			return nil, err
		}
		ctx = grpcutil.ResetForwardContext(ctx)
		return pdpb.NewPDClient(client).ScatterRegion(ctx, request)
	}

	if err := s.validateRequest(request.GetHeader()); err != nil {
		return nil, err
	}

	rc := s.GetRaftCluster()
	if rc == nil {
		return &pdpb.ScatterRegionResponse{Header: s.notBootstrappedHeader()}, nil
	}

	if len(request.GetRegionsId()) > 0 {
		ops, failures, err := rc.GetRegionScatter().ScatterRegionsByID(request.GetRegionsId(), request.GetGroup(), int(request.GetRetryLimit()))
		if err != nil {
			return nil, err
		}
		for _, op := range ops {
			if ok := rc.GetOperatorController().AddOperator(op); !ok {
				failures[op.RegionID()] = fmt.Errorf("region %v failed to add operator", op.RegionID())
			}
		}
		percentage := 100
		if len(failures) > 0 {
			percentage = 100 - 100*len(failures)/(len(ops)+len(failures))
			log.Debug("scatter regions", zap.Errors("failures", func() []error {
				r := make([]error, 0, len(failures))
				for _, err := range failures {
					r = append(r, err)
				}
				return r
			}()))
		}
		return &pdpb.ScatterRegionResponse{
			Header:             s.header(),
			FinishedPercentage: uint64(percentage),
		}, nil
	}
	// TODO: Deprecate it use `request.GetRegionsID`.
	//nolint
	region := rc.GetRegion(request.GetRegionId())
	if region == nil {
		if request.GetRegion() == nil {
			//nolint
			return nil, errors.Errorf("region %d not found", request.GetRegionId())
		}
		region = core.NewRegionInfo(request.GetRegion(), request.GetLeader())
	}

	op, err := rc.GetRegionScatter().Scatter(region, request.GetGroup())
	if err != nil {
		return nil, err
	}
	if op != nil {
		rc.GetOperatorController().AddOperator(op)
	}

	return &pdpb.ScatterRegionResponse{
		Header:             s.header(),
		FinishedPercentage: 100,
	}, nil
}

// GetGCSafePoint implements gRPC PDServer.
func (s *GrpcServer) GetGCSafePoint(ctx context.Context, request *pdpb.GetGCSafePointRequest) (*pdpb.GetGCSafePointResponse, error) {
	forwardedHost := getForwardedHost(ctx)
	if !s.isLocalRequest(forwardedHost) {
		client, err := s.getDelegateClient(ctx, forwardedHost)
		if err != nil {
			return nil, err
		}
		ctx = grpcutil.ResetForwardContext(ctx)
		return pdpb.NewPDClient(client).GetGCSafePoint(ctx, request)
	}

	if err := s.validateRequest(request.GetHeader()); err != nil {
		return nil, err
	}

	rc := s.GetRaftCluster()
	if rc == nil {
		return &pdpb.GetGCSafePointResponse{Header: s.notBootstrappedHeader()}, nil
	}

	var storage endpoint.GCSafePointStorage = s.storage
	safePoint, err := storage.LoadGCSafePoint()
	if err != nil {
		return nil, err
	}

	return &pdpb.GetGCSafePointResponse{
		Header:    s.header(),
		SafePoint: safePoint,
	}, nil
}

// SyncRegions syncs the regions.
func (s *GrpcServer) SyncRegions(stream pdpb.PD_SyncRegionsServer) error {
	if s.IsClosed() || s.cluster == nil {
		return ErrNotStarted
	}
	ctx := s.cluster.Context()
	if ctx == nil {
		return ErrNotStarted
	}
	return s.cluster.GetRegionSyncer().Sync(ctx, stream)
}

// UpdateGCSafePoint implements gRPC PDServer.
func (s *GrpcServer) UpdateGCSafePoint(ctx context.Context, request *pdpb.UpdateGCSafePointRequest) (*pdpb.UpdateGCSafePointResponse, error) {
	forwardedHost := getForwardedHost(ctx)
	if !s.isLocalRequest(forwardedHost) {
		client, err := s.getDelegateClient(ctx, forwardedHost)
		if err != nil {
			return nil, err
		}
		ctx = grpcutil.ResetForwardContext(ctx)
		return pdpb.NewPDClient(client).UpdateGCSafePoint(ctx, request)
	}

	if err := s.validateRequest(request.GetHeader()); err != nil {
		return nil, err
	}

	rc := s.GetRaftCluster()
	if rc == nil {
		return &pdpb.UpdateGCSafePointResponse{Header: s.notBootstrappedHeader()}, nil
	}

	var storage endpoint.GCSafePointStorage = s.storage
	oldSafePoint, err := storage.LoadGCSafePoint()
	if err != nil {
		return nil, err
	}

	newSafePoint := request.SafePoint

	// Only save the safe point if it's greater than the previous one
	if newSafePoint > oldSafePoint {
		if err := storage.SaveGCSafePoint(newSafePoint); err != nil {
			return nil, err
		}
		log.Info("updated gc safe point",
			zap.Uint64("safe-point", newSafePoint))
	} else if newSafePoint < oldSafePoint {
		log.Warn("trying to update gc safe point",
			zap.Uint64("old-safe-point", oldSafePoint),
			zap.Uint64("new-safe-point", newSafePoint))
		newSafePoint = oldSafePoint
	}

	return &pdpb.UpdateGCSafePointResponse{
		Header:       s.header(),
		NewSafePoint: newSafePoint,
	}, nil
}

// UpdateServiceGCSafePoint update the safepoint for specific service
func (s *GrpcServer) UpdateServiceGCSafePoint(ctx context.Context, request *pdpb.UpdateServiceGCSafePointRequest) (*pdpb.UpdateServiceGCSafePointResponse, error) {
	s.serviceSafePointLock.Lock()
	defer s.serviceSafePointLock.Unlock()

	forwardedHost := getForwardedHost(ctx)
	if !s.isLocalRequest(forwardedHost) {
		client, err := s.getDelegateClient(ctx, forwardedHost)
		if err != nil {
			return nil, err
		}
		ctx = grpcutil.ResetForwardContext(ctx)
		return pdpb.NewPDClient(client).UpdateServiceGCSafePoint(ctx, request)
	}

	if err := s.validateRequest(request.GetHeader()); err != nil {
		return nil, err
	}

	rc := s.GetRaftCluster()
	if rc == nil {
		return &pdpb.UpdateServiceGCSafePointResponse{Header: s.notBootstrappedHeader()}, nil
	}
	var storage endpoint.GCSafePointStorage = s.storage
	if request.TTL <= 0 {
		if err := storage.RemoveServiceGCSafePoint(string(request.ServiceId)); err != nil {
			return nil, err
		}
	}

	nowTSO, err := s.tsoAllocatorManager.HandleTSORequest(tso.GlobalDCLocation, 1)
	if err != nil {
		return nil, err
	}
	now, _ := tsoutil.ParseTimestamp(nowTSO)
	min, err := storage.LoadMinServiceGCSafePoint(now)
	if err != nil {
		return nil, err
	}

	if request.TTL > 0 && request.SafePoint >= min.SafePoint {
		ssp := &endpoint.ServiceSafePoint{
			ServiceID: string(request.ServiceId),
			ExpiredAt: now.Unix() + request.TTL,
			SafePoint: request.SafePoint,
		}
		if math.MaxInt64-now.Unix() <= request.TTL {
			ssp.ExpiredAt = math.MaxInt64
		}
		if err := storage.SaveServiceGCSafePoint(ssp); err != nil {
			return nil, err
		}
		log.Info("update service GC safe point",
			zap.String("service-id", ssp.ServiceID),
			zap.Int64("expire-at", ssp.ExpiredAt),
			zap.Uint64("safepoint", ssp.SafePoint))
		// If the min safepoint is updated, load the next one
		if string(request.ServiceId) == min.ServiceID {
			min, err = storage.LoadMinServiceGCSafePoint(now)
			if err != nil {
				return nil, err
			}
		}
	}

	return &pdpb.UpdateServiceGCSafePointResponse{
		Header:       s.header(),
		ServiceId:    []byte(min.ServiceID),
		TTL:          min.ExpiredAt - now.Unix(),
		MinSafePoint: min.SafePoint,
	}, nil
}

// GetOperator gets information about the operator belonging to the specify region.
func (s *GrpcServer) GetOperator(ctx context.Context, request *pdpb.GetOperatorRequest) (*pdpb.GetOperatorResponse, error) {
	forwardedHost := getForwardedHost(ctx)
	if !s.isLocalRequest(forwardedHost) {
		client, err := s.getDelegateClient(ctx, forwardedHost)
		if err != nil {
			return nil, err
		}
		ctx = grpcutil.ResetForwardContext(ctx)
		return pdpb.NewPDClient(client).GetOperator(ctx, request)
	}

	if err := s.validateRequest(request.GetHeader()); err != nil {
		return nil, err
	}

	rc := s.GetRaftCluster()
	if rc == nil {
		return &pdpb.GetOperatorResponse{Header: s.notBootstrappedHeader()}, nil
	}

	opController := rc.GetOperatorController()
	requestID := request.GetRegionId()
	r := opController.GetOperatorStatus(requestID)
	if r == nil {
		header := s.errorHeader(&pdpb.Error{
			Type:    pdpb.ErrorType_REGION_NOT_FOUND,
			Message: "Not Found",
		})
		return &pdpb.GetOperatorResponse{Header: header}, nil
	}

	return &pdpb.GetOperatorResponse{
		Header:   s.header(),
		RegionId: requestID,
		Desc:     []byte(r.Desc()),
		Kind:     []byte(r.Kind().String()),
		Status:   r.Status,
	}, nil
}

// validateRequest checks if Server is leader and clusterID is matched.
// TODO: Call it in gRPC interceptor.
func (s *GrpcServer) validateRequest(header *pdpb.RequestHeader) error {
	if s.IsClosed() || !s.member.IsLeader() {
		return errors.WithStack(ErrNotLeader)
	}
	if header.GetClusterId() != s.clusterID {
		return status.Errorf(codes.FailedPrecondition, "mismatch cluster id, need %d but got %d", s.clusterID, header.GetClusterId())
	}
	return nil
}

func (s *GrpcServer) header() *pdpb.ResponseHeader {
	return &pdpb.ResponseHeader{ClusterId: s.clusterID}
}

func (s *GrpcServer) errorHeader(err *pdpb.Error) *pdpb.ResponseHeader {
	return &pdpb.ResponseHeader{
		ClusterId: s.clusterID,
		Error:     err,
	}
}

func (s *GrpcServer) notBootstrappedHeader() *pdpb.ResponseHeader {
	return s.errorHeader(&pdpb.Error{
		Type:    pdpb.ErrorType_NOT_BOOTSTRAPPED,
		Message: "cluster is not bootstrapped",
	})
}

func (s *GrpcServer) incompatibleVersion(tag string) *pdpb.ResponseHeader {
	msg := fmt.Sprintf("%s incompatible with current cluster version %s", tag, s.persistOptions.GetClusterVersion())
	return s.errorHeader(&pdpb.Error{
		Type:    pdpb.ErrorType_INCOMPATIBLE_VERSION,
		Message: msg,
	})
}

// Only used for the TestLocalAllocatorLeaderChange.
var mockLocalAllocatorLeaderChangeFlag = false

// SyncMaxTS will check whether MaxTS is the biggest one among all Local TSOs this PD is holding when skipCheck is set,
// and write it into all Local TSO Allocators then if it's indeed the biggest one.
func (s *GrpcServer) SyncMaxTS(ctx context.Context, request *pdpb.SyncMaxTSRequest) (*pdpb.SyncMaxTSResponse, error) {
	if err := s.validateInternalRequest(request.GetHeader(), true); err != nil {
		return nil, err
	}
	tsoAllocatorManager := s.GetTSOAllocatorManager()
	// There is no dc-location found in this server, return err.
	if tsoAllocatorManager.GetClusterDCLocationsNumber() == 0 {
		return nil, status.Errorf(codes.Unknown, "empty cluster dc-location found, checker may not work properly")
	}
	// Get all Local TSO Allocator leaders
	allocatorLeaders, err := tsoAllocatorManager.GetHoldingLocalAllocatorLeaders()
	if err != nil {
		return nil, status.Errorf(codes.Unknown, err.Error())
	}
	if !request.GetSkipCheck() {
		var maxLocalTS *pdpb.Timestamp
		syncedDCs := make([]string, 0, len(allocatorLeaders))
		for _, allocator := range allocatorLeaders {
			// No longer leader, just skip here because
			// the global allocator will check if all DCs are handled.
			if !allocator.IsAllocatorLeader() {
				continue
			}
			currentLocalTSO, err := allocator.GetCurrentTSO()
			if err != nil {
				return nil, status.Errorf(codes.Unknown, err.Error())
			}
			if tsoutil.CompareTimestamp(currentLocalTSO, maxLocalTS) > 0 {
				maxLocalTS = currentLocalTSO
			}
			syncedDCs = append(syncedDCs, allocator.GetDCLocation())
		}

		failpoint.Inject("mockLocalAllocatorLeaderChange", func() {
			if !mockLocalAllocatorLeaderChangeFlag {
				maxLocalTS = nil
				request.MaxTs = nil
				mockLocalAllocatorLeaderChangeFlag = true
			}
		})

		if maxLocalTS == nil {
			return nil, status.Errorf(codes.Unknown, "local tso allocator leaders have changed during the sync, should retry")
		}
		if request.GetMaxTs() == nil {
			return nil, status.Errorf(codes.Unknown, "empty maxTS in the request, should retry")
		}
		// Found a bigger or equal maxLocalTS, return it directly.
		cmpResult := tsoutil.CompareTimestamp(maxLocalTS, request.GetMaxTs())
		if cmpResult >= 0 {
			// Found an equal maxLocalTS, plus 1 to logical part before returning it.
			// For example, we have a Global TSO t1 and a Local TSO t2, they have the
			// same physical and logical parts. After being differentiating with suffix,
			// there will be (t1.logical << suffixNum + 0) < (t2.logical << suffixNum + N),
			// where N is bigger than 0, which will cause a Global TSO fallback than the previous Local TSO.
			if cmpResult == 0 {
				maxLocalTS.Logical += 1
			}
			return &pdpb.SyncMaxTSResponse{
				Header:     s.header(),
				MaxLocalTs: maxLocalTS,
				SyncedDcs:  syncedDCs,
			}, nil
		}
	}
	syncedDCs := make([]string, 0, len(allocatorLeaders))
	for _, allocator := range allocatorLeaders {
		if !allocator.IsAllocatorLeader() {
			continue
		}
		if err := allocator.WriteTSO(request.GetMaxTs()); err != nil {
			return nil, status.Errorf(codes.Unknown, err.Error())
		}
		syncedDCs = append(syncedDCs, allocator.GetDCLocation())
	}
	return &pdpb.SyncMaxTSResponse{
		Header:    s.header(),
		SyncedDcs: syncedDCs,
	}, nil
}

// SplitRegions split regions by the given split keys
func (s *GrpcServer) SplitRegions(ctx context.Context, request *pdpb.SplitRegionsRequest) (*pdpb.SplitRegionsResponse, error) {
	forwardedHost := getForwardedHost(ctx)
	if !s.isLocalRequest(forwardedHost) {
		client, err := s.getDelegateClient(ctx, forwardedHost)
		if err != nil {
			return nil, err
		}
		ctx = grpcutil.ResetForwardContext(ctx)
		return pdpb.NewPDClient(client).SplitRegions(ctx, request)
	}

	if err := s.validateRequest(request.GetHeader()); err != nil {
		return nil, err
	}
	finishedPercentage, newRegionIDs := s.cluster.GetRegionSplitter().SplitRegions(ctx, request.GetSplitKeys(), int(request.GetRetryLimit()))
	return &pdpb.SplitRegionsResponse{
		Header:             s.header(),
		RegionsId:          newRegionIDs,
		FinishedPercentage: uint64(finishedPercentage),
	}, nil
}

// SplitAndScatterRegions split regions by the given split keys, and scatter regions
func (s *GrpcServer) SplitAndScatterRegions(ctx context.Context, request *pdpb.SplitAndScatterRegionsRequest) (*pdpb.SplitAndScatterRegionsResponse, error) {
	panic("unimplemented")
}

// GetDCLocationInfo gets the dc-location info of the given dc-location from PD leader's TSO allocator manager.
func (s *GrpcServer) GetDCLocationInfo(ctx context.Context, request *pdpb.GetDCLocationInfoRequest) (*pdpb.GetDCLocationInfoResponse, error) {
	var err error
	if err = s.validateInternalRequest(request.GetHeader(), false); err != nil {
		return nil, err
	}
	if !s.member.IsLeader() {
		return nil, ErrNotLeader
	}
	am := s.tsoAllocatorManager
	info, ok := am.GetDCLocationInfo(request.GetDcLocation())
	if !ok {
		am.ClusterDCLocationChecker()
		return nil, status.Errorf(codes.Unknown, "dc-location %s is not found", request.GetDcLocation())
	}
	resp := &pdpb.GetDCLocationInfoResponse{
		Header: s.header(),
		Suffix: info.Suffix,
	}
	// Because the number of suffix bits is changing dynamically according to the dc-location number,
	// there is a corner case may cause the Local TSO is not unique while member changing.
	// Example:
	//     t1: xxxxxxxxxxxxxxx1 | 11
	//     t2: xxxxxxxxxxxxxxx | 111
	// So we will force the newly added Local TSO Allocator to have a Global TSO synchronization
	// when it becomes the Local TSO Allocator leader.
	// Please take a look at https://github.com/tikv/pd/issues/3260 for more details.
	if resp.MaxTs, err = am.GetMaxLocalTSO(ctx); err != nil {
		return nil, status.Errorf(codes.Unknown, err.Error())
	}
	return resp, nil
}

// validateInternalRequest checks if server is closed, which is used to validate
// the gRPC communication between PD servers internally.
func (s *GrpcServer) validateInternalRequest(header *pdpb.RequestHeader, onlyAllowLeader bool) error {
	if s.IsClosed() {
		return errors.WithStack(ErrNotStarted)
	}
	// If onlyAllowLeader is true, check whether the sender is PD leader.
	if onlyAllowLeader {
		leaderID := s.GetLeader().GetMemberId()
		if leaderID != header.GetSenderId() {
			return status.Errorf(codes.FailedPrecondition, "%s, need %d but got %d", errs.MismatchLeaderErr, leaderID, header.GetSenderId())
		}
	}
	return nil
}

func (s *GrpcServer) getDelegateClient(ctx context.Context, forwardedHost string) (*grpc.ClientConn, error) {
	client, ok := s.clientConns.Load(forwardedHost)
	if !ok {
		tlsConfig, err := s.GetTLSConfig().ToTLSConfig()
		if err != nil {
			return nil, err
		}
		cc, err := grpcutil.GetClientConn(ctx, forwardedHost, tlsConfig)
		if err != nil {
			return nil, err
		}
		client = cc
		s.clientConns.Store(forwardedHost, cc)
	}
	return client.(*grpc.ClientConn), nil
}

func getForwardedHost(ctx context.Context) string {
	md, ok := metadata.FromIncomingContext(ctx)
	if !ok {
		log.Debug("failed to get forwarding metadata")
	}
	if t, ok := md[grpcutil.ForwardMetadataKey]; ok {
		return t[0]
	}
	return ""
}

func (s *GrpcServer) isLocalRequest(forwardedHost string) bool {
	if forwardedHost == "" {
		return true
	}
	memberAddrs := s.GetMember().Member().GetClientUrls()
	for _, addr := range memberAddrs {
		if addr == forwardedHost {
			return true
		}
	}
	return false
}

func (s *GrpcServer) createTsoForwardStream(client *grpc.ClientConn) (pdpb.PD_TsoClient, context.CancelFunc, error) {
	done := make(chan struct{})
	ctx, cancel := context.WithCancel(s.ctx)
	go checkStream(ctx, cancel, done)
	forwardStream, err := pdpb.NewPDClient(client).Tso(ctx)
	done <- struct{}{}
	return forwardStream, cancel, err
}

func (s *GrpcServer) createHeartbeatForwardStream(client *grpc.ClientConn) (pdpb.PD_RegionHeartbeatClient, context.CancelFunc, error) {
	done := make(chan struct{})
	ctx, cancel := context.WithCancel(s.ctx)
	go checkStream(ctx, cancel, done)
	forwardStream, err := pdpb.NewPDClient(client).RegionHeartbeat(ctx)
	done <- struct{}{}
	return forwardStream, cancel, err
}

func forwardRegionHeartbeatClientToServer(forwardStream pdpb.PD_RegionHeartbeatClient, server *heartbeatServer, errCh chan error) {
	defer close(errCh)
	for {
		resp, err := forwardStream.Recv()
		if err != nil {
			errCh <- errors.WithStack(err)
			return
		}
		if err := server.Send(resp); err != nil {
			errCh <- errors.WithStack(err)
			return
		}
	}
}

func (s *GrpcServer) createReportBucketsForwardStream(client *grpc.ClientConn) (pdpb.PD_ReportBucketsClient, context.CancelFunc, error) {
	done := make(chan struct{})
	ctx, cancel := context.WithCancel(s.ctx)
	go checkStream(ctx, cancel, done)
	forwardStream, err := pdpb.NewPDClient(client).ReportBuckets(ctx)
	done <- struct{}{}
	return forwardStream, cancel, err
}

func forwardReportBucketClientToServer(forwardStream pdpb.PD_ReportBucketsClient, server *bucketHeartbeatServer, errCh chan error) {
	defer close(errCh)
	for {
		resp, err := forwardStream.CloseAndRecv()
		if err != nil {
			errCh <- errors.WithStack(err)
			return
		}
		if err := server.Send(resp); err != nil {
			errCh <- errors.WithStack(err)
			return
		}
	}
}

// TODO: If goroutine here timeout when tso stream created successfully, we need to handle it correctly.
func checkStream(streamCtx context.Context, cancel context.CancelFunc, done chan struct{}) {
	select {
	case <-done:
		return
	case <-time.After(3 * time.Second):
		cancel()
	case <-streamCtx.Done():
	}
	<-done
}

const globalConfigPath = "/global/config/"

// StoreGlobalConfig store global config into etcd by transaction
func (s *GrpcServer) StoreGlobalConfig(ctx context.Context, request *pdpb.StoreGlobalConfigRequest) (*pdpb.StoreGlobalConfigResponse, error) {
	ops := make([]clientv3.Op, len(request.Changes))
	for i, item := range request.Changes {
		name := globalConfigPath + item.GetName()
		value := item.GetValue()
		ops[i] = clientv3.OpPut(name, value)
	}
	res, err :=
		kv.NewSlowLogTxn(s.client).Then(ops...).Commit()
	if err != nil {
		return &pdpb.StoreGlobalConfigResponse{Error: &pdpb.Error{Type: pdpb.ErrorType_UNKNOWN, Message: err.Error()}}, err
	}
	if !res.Succeeded {
		return &pdpb.StoreGlobalConfigResponse{Error: &pdpb.Error{Type: pdpb.ErrorType_UNKNOWN, Message: "failed to execute StoreGlobalConfig transaction"}}, errors.Errorf("failed to execute StoreGlobalConfig transaction")
	}
	return &pdpb.StoreGlobalConfigResponse{}, err
}

// LoadGlobalConfig load global config from etcd
func (s *GrpcServer) LoadGlobalConfig(ctx context.Context, request *pdpb.LoadGlobalConfigRequest) (*pdpb.LoadGlobalConfigResponse, error) {
	names := request.Names
	res := make([]*pdpb.GlobalConfigItem, len(names))
	for i, name := range names {
		r, err := s.client.Get(ctx, globalConfigPath+name)
		if err != nil {
			res[i] = &pdpb.GlobalConfigItem{Name: name, Error: &pdpb.Error{Type: pdpb.ErrorType_UNKNOWN, Message: err.Error()}}
		} else if len(r.Kvs) == 0 {
			msg := "key " + name + " not found"
			res[i] = &pdpb.GlobalConfigItem{Name: name, Error: &pdpb.Error{Type: pdpb.ErrorType_GLOBAL_CONFIG_NOT_FOUND, Message: msg}}
		} else {
			res[i] = &pdpb.GlobalConfigItem{Name: name, Value: string(r.Kvs[0].Value)}
		}
	}
	return &pdpb.LoadGlobalConfigResponse{Items: res}, nil
}

// WatchGlobalConfig if the connection of WatchGlobalConfig is end
// or stoped by whatever reason
// just reconnect to it.
func (s *GrpcServer) WatchGlobalConfig(request *pdpb.WatchGlobalConfigRequest, server pdpb.PD_WatchGlobalConfigServer) error {
	ctx, cancel := context.WithCancel(s.Context())
	defer cancel()
	err := s.sendAllGlobalConfig(ctx, server)
	if err != nil {
		return err
	}
	watchChan := s.client.Watch(ctx, globalConfigPath, clientv3.WithPrefix())
	for {
		select {
		case <-ctx.Done():
			return nil
		case res := <-watchChan:
			cfgs := make([]*pdpb.GlobalConfigItem, 0, len(res.Events))
			for _, e := range res.Events {
				if e.Type != clientv3.EventTypePut {
					continue
				}
				cfgs = append(cfgs, &pdpb.GlobalConfigItem{Name: string(e.Kv.Key), Value: string(e.Kv.Value)})
			}
			if len(cfgs) > 0 {
				err := server.Send(&pdpb.WatchGlobalConfigResponse{Changes: cfgs})
				if err != nil {
					return err
				}
			}
		}
	}
}

func (s *GrpcServer) sendAllGlobalConfig(ctx context.Context, server pdpb.PD_WatchGlobalConfigServer) error {
	configList, err := s.client.Get(ctx, globalConfigPath, clientv3.WithPrefix())
	if err != nil {
		return err
	}
	ls := make([]*pdpb.GlobalConfigItem, configList.Count)
	for i, kv := range configList.Kvs {
		ls[i] = &pdpb.GlobalConfigItem{Name: string(kv.Key), Value: string(kv.Value)}
	}
	err = server.Send(&pdpb.WatchGlobalConfigResponse{Changes: ls})
	return err
}

// Evict the leaders when the store is damaged. Damaged regions are emergency errors
// and requires user to manually remove the `evict-leader-scheduler` with pd-ctl
func (s *GrpcServer) handleDamagedStore(stats *pdpb.StoreStats) error {
	// TODO: regions have no special process for the time being
	// and need to be removed in the future
	damagedRegions := stats.GetDamagedRegionsId()
	if len(damagedRegions) == 0 {
		return nil
	}

	log.Error("store damaged and leaders will be evicted, you might fix the store and remove evict-leader-scheduler manually",
		zap.Uint64("store-id", stats.GetStoreId()),
		zap.Uint64s("region-ids", damagedRegions))

	// TODO: reimplement add scheduler logic to avoid repeating the introduction HTTP requests inside `server/api`.
	return s.GetHandler().AddEvictOrGrant(float64(stats.GetStoreId()), schedulers.EvictLeaderName)
}

// ReportMinResolvedTS implements gRPC PDServer.
func (s *GrpcServer) ReportMinResolvedTS(ctx context.Context, request *pdpb.ReportMinResolvedTsRequest) (*pdpb.ReportMinResolvedTsResponse, error) {
	forwardedHost := getForwardedHost(ctx)
	if !s.isLocalRequest(forwardedHost) {
		client, err := s.getDelegateClient(ctx, forwardedHost)
		if err != nil {
			return nil, err
		}
		ctx = grpcutil.ResetForwardContext(ctx)
		return pdpb.NewPDClient(client).ReportMinResolvedTS(ctx, request)
	}

	if err := s.validateRequest(request.GetHeader()); err != nil {
		return nil, err
	}

	rc := s.GetRaftCluster()
	if rc == nil {
		return &pdpb.ReportMinResolvedTsResponse{Header: s.notBootstrappedHeader()}, nil
	}

	storeID := request.StoreId
	minResolvedTS := request.MinResolvedTs
	if err := rc.SetMinResolvedTS(storeID, minResolvedTS); err != nil {
		return nil, err
	}
	log.Debug("updated min resolved-ts",
		zap.Uint64("store", storeID),
		zap.Uint64("min resolved-ts", minResolvedTS))
	return &pdpb.ReportMinResolvedTsResponse{
		Header: s.header(),
	}, nil
}

func parseGetRegionResponse(region *core.RegionInfo, header *pdpb.ResponseHeader, needBuckets bool) *pdpb.GetRegionResponse {
	if region == nil {
		return &pdpb.GetRegionResponse{Header: header}
	}
	rsp := &pdpb.GetRegionResponse{
		Header:       header,
		Region:       region.GetMeta(),
		Leader:       region.GetLeader(),
		DownPeers:    region.GetDownPeers(),
		PendingPeers: region.GetPendingPeers(),
	}
	if needBuckets {
		rsp.Buckets = region.GetBuckets()
	}
	return rsp
}<|MERGE_RESOLUTION|>--- conflicted
+++ resolved
@@ -794,11 +794,7 @@
 		}
 		store := rc.GetLeaderStoreByRegionID(buckets.GetRegionId())
 		if store == nil {
-<<<<<<< HEAD
 			return errors.Errorf("the store of the bucket in region %v is not found ", buckets.GetRegionId())
-=======
-			return errors.Errorf("region's store %d not found", buckets.GetRegionId())
->>>>>>> 1cc999a6
 		}
 		storeLabel := strconv.FormatUint(store.GetID(), 10)
 		storeAddress := store.GetAddress()
