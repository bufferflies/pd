--- conflicted
+++ resolved
@@ -528,30 +528,17 @@
 	log.Info("put store ok", zap.Stringer("store", store))
 	CheckPDVersion(s.persistOptions)
 	if !core.IsStoreContainLabel(request.GetStore(), core.EngineKey, core.EngineTiFlash) {
-<<<<<<< HEAD
-		go func(url string, ctx context.Context) {
-			select {
-			// tikv may not ready to server.
-			case <-time.After(5 * time.Second):
-				if err := s.storeConfigManager.Load(url); err != nil {
-					log.Error("load store config failed", zap.String("url", url), zap.Error(err))
-=======
 		go func(ctx context.Context, url string) {
 			select {
 			// tikv may not ready to serve.
 			case <-time.After(storeReadyWaitTime):
 				if err := s.storeConfigManager.Load(url); err != nil {
 					log.Warn("load store config failed", zap.String("url", url), zap.Error(err))
->>>>>>> 07a6bcd3
 				}
 			case <-ctx.Done():
 				return
 			}
-<<<<<<< HEAD
-		}(store.GetStatusAddress(), s.Server.Context())
-=======
 		}(s.Server.LoopContext(), store.GetStatusAddress())
->>>>>>> 07a6bcd3
 	}
 
 	return &pdpb.PutStoreResponse{
