// Copyright 2017 TiKV Project Authors.
//
// Licensed under the Apache License, Version 2.0 (the "License");
// you may not use this file except in compliance with the License.
// You may obtain a copy of the License at
//
//     http://www.apache.org/licenses/LICENSE-2.0
//
// Unless required by applicable law or agreed to in writing, software
// distributed under the License is distributed on an "AS IS" BASIS,
// WITHOUT WARRANTIES OR CONDITIONS OF ANY KIND, either express or implied.
// See the License for the specific language governing permissions and
// limitations under the License.

package server

import (
	"context"
	"fmt"
	"io"
	"math"
	"strconv"
	"sync/atomic"
	"time"

	"github.com/pingcap/errors"
	"github.com/pingcap/failpoint"
	"github.com/pingcap/kvproto/pkg/metapb"
	"github.com/pingcap/kvproto/pkg/pdpb"
	"github.com/pingcap/log"
	"github.com/tikv/pd/pkg/errs"
	"github.com/tikv/pd/pkg/grpcutil"
	"github.com/tikv/pd/pkg/logutil"
	"github.com/tikv/pd/pkg/tsoutil"
	"github.com/tikv/pd/server/cluster"
	"github.com/tikv/pd/server/core"
	"github.com/tikv/pd/server/schedulers"
	"github.com/tikv/pd/server/storage/endpoint"
	"github.com/tikv/pd/server/storage/kv"
	"github.com/tikv/pd/server/tso"
	"github.com/tikv/pd/server/versioninfo"
	"go.etcd.io/etcd/clientv3"
	"go.uber.org/zap"
	"google.golang.org/grpc"
	"google.golang.org/grpc/codes"
	"google.golang.org/grpc/metadata"
	"google.golang.org/grpc/status"
)

const (
	heartbeatSendTimeout = 5 * time.Second
	// store config
	storeReadyWaitTime = 5 * time.Second

	// tso
	maxMergeTSORequests    = 10000
	defaultTSOProxyTimeout = 3 * time.Second

	// global config
	globalConfigPath = "/global/config/"
)

// gRPC errors
var (
	// ErrNotLeader is returned when current server is not the leader and not possible to process request.
	// TODO: work as proxy.
	ErrNotLeader            = status.Errorf(codes.Unavailable, "not leader")
	ErrNotStarted           = status.Errorf(codes.Unavailable, "server not started")
	ErrSendHeartbeatTimeout = status.Errorf(codes.DeadlineExceeded, "send heartbeat timeout")
)

// GrpcServer wraps Server to provide grpc service.
type GrpcServer struct {
	*Server
}

type forwardFn func(ctx context.Context, client *grpc.ClientConn) (interface{}, error)

func (s *GrpcServer) unaryMiddleware(ctx context.Context, header *pdpb.RequestHeader, fn forwardFn) (rsp interface{}, err error) {
	failpoint.Inject("customTimeout", func() {
		time.Sleep(5 * time.Second)
	})
	forwardedHost := getForwardedHost(ctx)
	if !s.isLocalRequest(forwardedHost) {
		client, err := s.getDelegateClient(ctx, forwardedHost)
		if err != nil {
			return nil, err
		}
		ctx = grpcutil.ResetForwardContext(ctx)
		return fn(ctx, client)
	}
	if err := s.validateRequest(header); err != nil {
		return nil, err
	}
	return nil, nil
}

// GetMembers implements gRPC PDServer.
func (s *GrpcServer) GetMembers(context.Context, *pdpb.GetMembersRequest) (*pdpb.GetMembersResponse, error) {
	// Here we purposely do not check the cluster ID because the client does not know the correct cluster ID
	// at startup and needs to get the cluster ID with the first request (i.e. GetMembers).
	members, err := s.Server.GetMembers()
	if err != nil {
		return nil, status.Errorf(codes.Unknown, err.Error())
	}

	var etcdLeader, pdLeader *pdpb.Member
	leadID := s.member.GetEtcdLeader()
	for _, m := range members {
		if m.MemberId == leadID {
			etcdLeader = m
			break
		}
	}

	tsoAllocatorManager := s.GetTSOAllocatorManager()
	tsoAllocatorLeaders, err := tsoAllocatorManager.GetLocalAllocatorLeaders()
	if err != nil {
		return nil, status.Errorf(codes.Unknown, err.Error())
	}

	leader := s.member.GetLeader()
	for _, m := range members {
		if m.MemberId == leader.GetMemberId() {
			pdLeader = m
			break
		}
	}

	return &pdpb.GetMembersResponse{
		Header:              s.header(),
		Members:             members,
		Leader:              pdLeader,
		EtcdLeader:          etcdLeader,
		TsoAllocatorLeaders: tsoAllocatorLeaders,
	}, nil
}

// Tso implements gRPC PDServer.
func (s *GrpcServer) Tso(stream pdpb.PD_TsoServer) error {
	var (
		doneCh chan struct{}
		errCh  chan error
	)
	ctx, cancel := context.WithCancel(stream.Context())
	defer cancel()
	for {
		// Prevent unnecessary performance overhead of the channel.
		if errCh != nil {
			select {
			case err := <-errCh:
				return errors.WithStack(err)
			default:
			}
		}
		request, err := stream.Recv()
		if err == io.EOF {
			return nil
		}
		if err != nil {
			return errors.WithStack(err)
		}

		streamCtx := stream.Context()
		forwardedHost := getForwardedHost(streamCtx)
		if !s.isLocalRequest(forwardedHost) {
			if errCh == nil {
				doneCh = make(chan struct{})
				defer close(doneCh)
				errCh = make(chan error)
			}
			s.dispatchTSORequest(ctx, &tsoRequest{
				forwardedHost,
				request,
				stream,
			}, forwardedHost, doneCh, errCh)
			continue
		}

		start := time.Now()
		// TSO uses leader lease to determine validity. No need to check leader here.
		if s.IsClosed() {
			return status.Errorf(codes.Unknown, "server not started")
		}
		if request.GetHeader().GetClusterId() != s.clusterID {
			return status.Errorf(codes.FailedPrecondition, "mismatch cluster id, need %d but got %d", s.clusterID, request.GetHeader().GetClusterId())
		}
		count := request.GetCount()
		ts, err := s.tsoAllocatorManager.HandleTSORequest(request.GetDcLocation(), count)
		if err != nil {
			return status.Errorf(codes.Unknown, err.Error())
		}
		tsoHandleDuration.Observe(time.Since(start).Seconds())
		response := &pdpb.TsoResponse{
			Header:    s.header(),
			Timestamp: &ts,
			Count:     count,
		}
		if err := stream.Send(response); err != nil {
			return errors.WithStack(err)
		}
	}
}

type tsoRequest struct {
	forwardedHost string
	request       *pdpb.TsoRequest
	stream        pdpb.PD_TsoServer
}

func (s *GrpcServer) dispatchTSORequest(ctx context.Context, request *tsoRequest, forwardedHost string, doneCh <-chan struct{}, errCh chan<- error) {
	tsoRequestChInterface, loaded := s.tsoDispatcher.LoadOrStore(forwardedHost, make(chan *tsoRequest, maxMergeTSORequests))
	if !loaded {
		tsDeadlineCh := make(chan deadline, 1)
		go s.handleDispatcher(ctx, forwardedHost, tsoRequestChInterface.(chan *tsoRequest), tsDeadlineCh, doneCh, errCh)
		go watchTSDeadline(ctx, tsDeadlineCh)
	}
	tsoRequestChInterface.(chan *tsoRequest) <- request
}

func (s *GrpcServer) handleDispatcher(ctx context.Context, forwardedHost string, tsoRequestCh <-chan *tsoRequest, tsDeadlineCh chan<- deadline, doneCh <-chan struct{}, errCh chan<- error) {
	dispatcherCtx, ctxCancel := context.WithCancel(ctx)
	defer ctxCancel()
	defer s.tsoDispatcher.Delete(forwardedHost)

	var (
		forwardStream pdpb.PD_TsoClient
		cancel        context.CancelFunc
	)
	client, err := s.getDelegateClient(ctx, forwardedHost)
	if err != nil {
		goto errHandling
	}
	log.Info("create tso forward stream", zap.String("forwarded-host", forwardedHost))
	forwardStream, cancel, err = s.createTsoForwardStream(client)
errHandling:
	if err != nil || forwardStream == nil {
		log.Error("create tso forwarding stream error", zap.String("forwarded-host", forwardedHost), errs.ZapError(errs.ErrGRPCCreateStream, err))
		select {
		case <-dispatcherCtx.Done():
			return
		case _, ok := <-doneCh:
			if !ok {
				return
			}
		case errCh <- err:
			close(errCh)
			return
		}
	}
	defer cancel()

	requests := make([]*tsoRequest, maxMergeTSORequests+1)
	for {
		select {
		case first := <-tsoRequestCh:
			pendingTSOReqCount := len(tsoRequestCh) + 1
			requests[0] = first
			for i := 1; i < pendingTSOReqCount; i++ {
				requests[i] = <-tsoRequestCh
			}
			done := make(chan struct{})
			dl := deadline{
				timer:  time.After(defaultTSOProxyTimeout),
				done:   done,
				cancel: cancel,
			}
			select {
			case tsDeadlineCh <- dl:
			case <-dispatcherCtx.Done():
				return
			}
			err = s.processTSORequests(forwardStream, requests[:pendingTSOReqCount])
			close(done)
			if err != nil {
				log.Error("proxy forward tso error", zap.String("forwarded-host", forwardedHost), errs.ZapError(errs.ErrGRPCSend, err))
				select {
				case <-dispatcherCtx.Done():
					return
				case _, ok := <-doneCh:
					if !ok {
						return
					}
				case errCh <- err:
					close(errCh)
					return
				}
			}
		case <-dispatcherCtx.Done():
			return
		}
	}
}

func (s *GrpcServer) processTSORequests(forwardStream pdpb.PD_TsoClient, requests []*tsoRequest) error {
	start := time.Now()
	// Merge the requests
	count := uint32(0)
	for _, request := range requests {
		count += request.request.GetCount()
	}
	req := &pdpb.TsoRequest{
		Header: requests[0].request.GetHeader(),
		Count:  count,
		// TODO: support Local TSO proxy forwarding.
		DcLocation: requests[0].request.GetDcLocation(),
	}
	// Send to the leader stream.
	if err := forwardStream.Send(req); err != nil {
		return err
	}
	resp, err := forwardStream.Recv()
	if err != nil {
		return err
	}
	tsoProxyHandleDuration.Observe(time.Since(start).Seconds())
	tsoProxyBatchSize.Observe(float64(count))
	// Split the response
	physical, logical, suffixBits := resp.GetTimestamp().GetPhysical(), resp.GetTimestamp().GetLogical(), resp.GetTimestamp().GetSuffixBits()
	// `logical` is the largest ts's logical part here, we need to do the subtracting before we finish each TSO request.
	// This is different from the logic of client batch, for example, if we have a largest ts whose logical part is 10,
	// count is 5, then the splitting results should be 5 and 10.
	firstLogical := addLogical(logical, -int64(count), suffixBits)
	return s.finishTSORequest(requests, physical, firstLogical, suffixBits)
}

// Because of the suffix, we need to shift the count before we add it to the logical part.
func addLogical(logical, count int64, suffixBits uint32) int64 {
	return logical + count<<suffixBits
}

func (s *GrpcServer) finishTSORequest(requests []*tsoRequest, physical, firstLogical int64, suffixBits uint32) error {
	countSum := int64(0)
	for i := 0; i < len(requests); i++ {
		count := requests[i].request.GetCount()
		countSum += int64(count)
		response := &pdpb.TsoResponse{
			Header: s.header(),
			Count:  count,
			Timestamp: &pdpb.Timestamp{
				Physical:   physical,
				Logical:    addLogical(firstLogical, countSum, suffixBits),
				SuffixBits: suffixBits,
			},
		}
		// Send back to the client.
		if err := requests[i].stream.Send(response); err != nil {
			return err
		}
	}
	return nil
}

type deadline struct {
	timer  <-chan time.Time
	done   chan struct{}
	cancel context.CancelFunc
}

func watchTSDeadline(ctx context.Context, tsDeadlineCh <-chan deadline) {
	ctx, cancel := context.WithCancel(ctx)
	defer cancel()
	for {
		select {
		case d := <-tsDeadlineCh:
			select {
			case <-d.timer:
				log.Error("tso proxy request processing is canceled due to timeout", errs.ZapError(errs.ErrProxyTSOTimeout))
				d.cancel()
			case <-d.done:
				continue
			case <-ctx.Done():
				return
			}
		case <-ctx.Done():
			return
		}
	}
}

// Bootstrap implements gRPC PDServer.
func (s *GrpcServer) Bootstrap(ctx context.Context, request *pdpb.BootstrapRequest) (*pdpb.BootstrapResponse, error) {
	fn := func(ctx context.Context, client *grpc.ClientConn) (interface{}, error) {
		return pdpb.NewPDClient(client).Bootstrap(ctx, request)
	}
	if rsp, err := s.unaryMiddleware(ctx, request.GetHeader(), fn); err != nil {
		return nil, err
	} else if rsp != nil {
		return rsp.(*pdpb.BootstrapResponse), nil
	}

	rc := s.GetRaftCluster()
	if rc != nil {
		err := &pdpb.Error{
			Type:    pdpb.ErrorType_ALREADY_BOOTSTRAPPED,
			Message: "cluster is already bootstrapped",
		}
		return &pdpb.BootstrapResponse{
			Header: s.errorHeader(err),
		}, nil
	}

	res, err := s.bootstrapCluster(request)
	if err != nil {
		return nil, status.Errorf(codes.Unknown, err.Error())
	}

	res.Header = s.header()
	return res, nil
}

// IsBootstrapped implements gRPC PDServer.
func (s *GrpcServer) IsBootstrapped(ctx context.Context, request *pdpb.IsBootstrappedRequest) (*pdpb.IsBootstrappedResponse, error) {
	fn := func(ctx context.Context, client *grpc.ClientConn) (interface{}, error) {
		return pdpb.NewPDClient(client).IsBootstrapped(ctx, request)
	}
	if rsp, err := s.unaryMiddleware(ctx, request.GetHeader(), fn); err != nil {
		return nil, err
	} else if rsp != nil {
		return rsp.(*pdpb.IsBootstrappedResponse), err
	}

	rc := s.GetRaftCluster()
	return &pdpb.IsBootstrappedResponse{
		Header:       s.header(),
		Bootstrapped: rc != nil,
	}, nil
}

// AllocID implements gRPC PDServer.
func (s *GrpcServer) AllocID(ctx context.Context, request *pdpb.AllocIDRequest) (*pdpb.AllocIDResponse, error) {
	fn := func(ctx context.Context, client *grpc.ClientConn) (interface{}, error) {
		return pdpb.NewPDClient(client).AllocID(ctx, request)
	}
	if rsp, err := s.unaryMiddleware(ctx, request.GetHeader(), fn); err != nil {
		return nil, err
	} else if rsp != nil {
		return rsp.(*pdpb.AllocIDResponse), err
	}

	// We can use an allocator for all types ID allocation.
	id, err := s.idAllocator.Alloc()
	if err != nil {
		return nil, status.Errorf(codes.Unknown, err.Error())
	}

	return &pdpb.AllocIDResponse{
		Header: s.header(),
		Id:     id,
	}, nil
}

// GetStore implements gRPC PDServer.
func (s *GrpcServer) GetStore(ctx context.Context, request *pdpb.GetStoreRequest) (*pdpb.GetStoreResponse, error) {
	fn := func(ctx context.Context, client *grpc.ClientConn) (interface{}, error) {
		return pdpb.NewPDClient(client).GetStore(ctx, request)
	}
	if rsp, err := s.unaryMiddleware(ctx, request.GetHeader(), fn); err != nil {
		return nil, err
	} else if rsp != nil {
		return rsp.(*pdpb.GetStoreResponse), err
	}

	rc := s.GetRaftCluster()
	if rc == nil {
		return &pdpb.GetStoreResponse{Header: s.notBootstrappedHeader()}, nil
	}

	storeID := request.GetStoreId()
	store := rc.GetStore(storeID)
	if store == nil {
		return nil, status.Errorf(codes.Unknown, "invalid store ID %d, not found", storeID)
	}
	return &pdpb.GetStoreResponse{
		Header: s.header(),
		Store:  store.GetMeta(),
		Stats:  store.GetStoreStats(),
	}, nil
}

// checkStore returns an error response if the store exists and is in tombstone state.
// It returns nil if it can't get the store.
func checkStore(rc *cluster.RaftCluster, storeID uint64) *pdpb.Error {
	store := rc.GetStore(storeID)
	if store != nil {
		if store.IsRemoved() {
			return &pdpb.Error{
				Type:    pdpb.ErrorType_STORE_TOMBSTONE,
				Message: "store is tombstone",
			}
		}
	}
	return nil
}

// PutStore implements gRPC PDServer.
func (s *GrpcServer) PutStore(ctx context.Context, request *pdpb.PutStoreRequest) (*pdpb.PutStoreResponse, error) {
	fn := func(ctx context.Context, client *grpc.ClientConn) (interface{}, error) {
		return pdpb.NewPDClient(client).PutStore(ctx, request)
	}
	if rsp, err := s.unaryMiddleware(ctx, request.GetHeader(), fn); err != nil {
		return nil, err
	} else if rsp != nil {
		return rsp.(*pdpb.PutStoreResponse), err
	}

	rc := s.GetRaftCluster()
	if rc == nil {
		return &pdpb.PutStoreResponse{Header: s.notBootstrappedHeader()}, nil
	}

	store := request.GetStore()
	if pberr := checkStore(rc, store.GetId()); pberr != nil {
		return &pdpb.PutStoreResponse{
			Header: s.errorHeader(pberr),
		}, nil
	}

	// NOTE: can be removed when placement rules feature is enabled by default.
	if !s.GetConfig().Replication.EnablePlacementRules && core.IsStoreContainLabel(store, core.EngineKey, core.EngineTiFlash) {
		return nil, status.Errorf(codes.FailedPrecondition, "placement rules is disabled")
	}

	if err := rc.PutStore(store); err != nil {
		return nil, status.Errorf(codes.Unknown, err.Error())
	}

	log.Info("put store ok", zap.Stringer("store", store))
	CheckPDVersion(s.persistOptions)
	if !core.IsStoreContainLabel(request.GetStore(), core.EngineKey, core.EngineTiFlash) {
		go func(ctx context.Context, url string) {
			select {
			// tikv may not ready to serve.
			case <-time.After(storeReadyWaitTime):
				if err := s.storeConfigManager.Load(url); err != nil {
					log.Warn("load store config failed", zap.String("url", url), zap.Error(err))
				}
			case <-ctx.Done():
				return
			}
		}(s.Server.LoopContext(), store.GetStatusAddress())
	}

	return &pdpb.PutStoreResponse{
		Header:            s.header(),
		ReplicationStatus: rc.GetReplicationMode().GetReplicationStatus(),
	}, nil
}

// GetAllStores implements gRPC PDServer.
func (s *GrpcServer) GetAllStores(ctx context.Context, request *pdpb.GetAllStoresRequest) (*pdpb.GetAllStoresResponse, error) {
	fn := func(ctx context.Context, client *grpc.ClientConn) (interface{}, error) {
		return pdpb.NewPDClient(client).GetAllStores(ctx, request)
	}
	if rsp, err := s.unaryMiddleware(ctx, request.GetHeader(), fn); err != nil {
		return nil, err
	} else if rsp != nil {
		return rsp.(*pdpb.GetAllStoresResponse), err
	}

	rc := s.GetRaftCluster()
	if rc == nil {
		return &pdpb.GetAllStoresResponse{Header: s.notBootstrappedHeader()}, nil
	}

	// Don't return tombstone stores.
	var stores []*metapb.Store
	if request.GetExcludeTombstoneStores() {
		for _, store := range rc.GetMetaStores() {
			if store.GetNodeState() != metapb.NodeState_Removed {
				stores = append(stores, store)
			}
		}
	} else {
		stores = rc.GetMetaStores()
	}

	return &pdpb.GetAllStoresResponse{
		Header: s.header(),
		Stores: stores,
	}, nil
}

// StoreHeartbeat implements gRPC PDServer.
func (s *GrpcServer) StoreHeartbeat(ctx context.Context, request *pdpb.StoreHeartbeatRequest) (*pdpb.StoreHeartbeatResponse, error) {
	fn := func(ctx context.Context, client *grpc.ClientConn) (interface{}, error) {
		return pdpb.NewPDClient(client).StoreHeartbeat(ctx, request)
	}
	if rsp, err := s.unaryMiddleware(ctx, request.GetHeader(), fn); err != nil {
		return nil, err
	} else if rsp != nil {
		return rsp.(*pdpb.StoreHeartbeatResponse), err
	}

	if request.GetStats() == nil {
		return nil, errors.Errorf("invalid store heartbeat command, but %v", request)
	}
	rc := s.GetRaftCluster()
	if rc == nil {
		return &pdpb.StoreHeartbeatResponse{Header: s.notBootstrappedHeader()}, nil
	}

	// Bypass stats handling if the store report for unsafe recover is not empty.
	if request.GetStoreReport() == nil {
		if pberr := checkStore(rc, request.GetStats().GetStoreId()); pberr != nil {
			return &pdpb.StoreHeartbeatResponse{
				Header: s.errorHeader(pberr),
			}, nil
		}

		storeID := request.GetStats().GetStoreId()
		store := rc.GetStore(storeID)
		if store == nil {
			return nil, errors.Errorf("store %v not found", storeID)
		}

		storeAddress := store.GetAddress()
		storeLabel := strconv.FormatUint(storeID, 10)
		start := time.Now()

		err := rc.HandleStoreHeartbeat(request.GetStats())
		if err != nil {
			return nil, status.Errorf(codes.Unknown, err.Error())
		}
		err = s.handleDamagedStore(request.GetStats())
		if err != nil {
			return nil, errors.Errorf("store damaged but failed to add evict leader scheduler %v", err)
		}
		storeHeartbeatHandleDuration.WithLabelValues(storeAddress, storeLabel).Observe(time.Since(start).Seconds())
	}

	if status := request.GetDrAutosyncStatus(); status != nil {
		rc.GetReplicationMode().UpdateStoreDRStatus(request.GetStats().GetStoreId(), status)
	}

	resp := &pdpb.StoreHeartbeatResponse{
		Header:            s.header(),
		ReplicationStatus: rc.GetReplicationMode().GetReplicationStatus(),
		ClusterVersion:    rc.GetClusterVersion(),
	}
	if rc.GetUnsafeRecoveryController() != nil {
		rc.GetUnsafeRecoveryController().HandleStoreHeartbeat(request, resp)
	}
	return resp, nil
}

// bucketHeartbeatServer wraps PD_ReportBucketsServer to ensure when any error
// occurs on SendAndClose() or Recv(), both endpoints will be closed.
type bucketHeartbeatServer struct {
	stream pdpb.PD_ReportBucketsServer
	closed int32
}

func (b *bucketHeartbeatServer) Send(bucket *pdpb.ReportBucketsResponse) error {
	if atomic.LoadInt32(&b.closed) == 1 {
		return status.Errorf(codes.Canceled, "stream is closed")
	}
	done := make(chan error, 1)
	go func() {
		done <- b.stream.SendAndClose(bucket)
	}()
	select {
	case err := <-done:
		if err != nil {
			atomic.StoreInt32(&b.closed, 1)
		}
		return err
	case <-time.After(heartbeatSendTimeout):
		atomic.StoreInt32(&b.closed, 1)
		return ErrSendHeartbeatTimeout
	}
}

<<<<<<< HEAD
var errSendRegionHeartbeatTimeout = errors.New("send region heartbeat timeout")
var errSendBucketHeartbeatTimeout = errors.New("send bucket heartbeat timeout")

// bucketHeartServer wraps PD_ReportBucketsServer to ensure when any error
// occurs on SendAndClose() or Recv(), both endpoints will be closed.
type bucketHeartServer struct {
	stream pdpb.PD_ReportBucketsServer
	closed int32
}

func (b *bucketHeartServer) Send(bucket *pdpb.ReportBucketsResponse) error {
	if atomic.LoadInt32(&b.closed) == 1 {
		return status.Errorf(codes.Canceled, "stream is closed")
	}
	done := make(chan error, 1)
	go func() {
		done <- b.stream.SendAndClose(bucket)
	}()
	select {
	case err := <-done:
		if err != nil {
			atomic.StoreInt32(&b.closed, 1)
		}
		return err
	case <-time.After(regionHeartbeatSendTimeout):
		atomic.StoreInt32(&b.closed, 1)
		return errors.WithStack(errSendBucketHeartbeatTimeout)
	}
}

func (b *bucketHeartServer) Recv() (*pdpb.ReportBucketsRequest, error) {
=======
func (b *bucketHeartbeatServer) Recv() (*pdpb.ReportBucketsRequest, error) {
>>>>>>> 1fc68b2a
	if atomic.LoadInt32(&b.closed) == 1 {
		return nil, io.EOF
	}
	req, err := b.stream.Recv()
	if err != nil {
		atomic.StoreInt32(&b.closed, 1)
		return nil, errors.WithStack(err)
	}
	return req, nil
}

// heartbeatServer wraps PD_RegionHeartbeatServer to ensure when any error
// occurs on Send() or Recv(), both endpoints will be closed.
type heartbeatServer struct {
	stream pdpb.PD_RegionHeartbeatServer
	closed int32
}

func (s *heartbeatServer) Send(m *pdpb.RegionHeartbeatResponse) error {
	if atomic.LoadInt32(&s.closed) == 1 {
		return io.EOF
	}
	done := make(chan error, 1)
	go func() { done <- s.stream.Send(m) }()
	select {
	case err := <-done:
		if err != nil {
			atomic.StoreInt32(&s.closed, 1)
		}
		return errors.WithStack(err)
	case <-time.After(heartbeatSendTimeout):
		atomic.StoreInt32(&s.closed, 1)
		return ErrSendHeartbeatTimeout
	}
}

func (s *heartbeatServer) Recv() (*pdpb.RegionHeartbeatRequest, error) {
	if atomic.LoadInt32(&s.closed) == 1 {
		return nil, io.EOF
	}
	req, err := s.stream.Recv()
	if err != nil {
		atomic.StoreInt32(&s.closed, 1)
		return nil, errors.WithStack(err)
	}
	return req, nil
}

// ReportBuckets implements gRPC PDServer
func (s *GrpcServer) ReportBuckets(stream pdpb.PD_ReportBucketsServer) error {
	var (
<<<<<<< HEAD
		server            = &bucketHeartServer{stream: stream}
		forwardStream     pdpb.PD_ReportBucketsClient
		cancel            context.CancelFunc
		lastForwardedHost string
		lastBind          time.Time
=======
		server            = &bucketHeartbeatServer{stream: stream}
		forwardStream     pdpb.PD_ReportBucketsClient
		cancel            context.CancelFunc
		lastForwardedHost string
>>>>>>> 1fc68b2a
		errCh             chan error
	)
	defer func() {
		if cancel != nil {
			cancel()
		}
	}()
	for {
		request, err := server.Recv()
		if err == io.EOF {
			return nil
		}
		forwardedHost := getForwardedHost(stream.Context())
		if !s.isLocalRequest(forwardedHost) {
			if forwardStream == nil || lastForwardedHost != forwardedHost {
				if cancel != nil {
					cancel()
				}
				client, err := s.getDelegateClient(s.ctx, forwardedHost)
				if err != nil {
					return err
				}
				log.Info("create bucket report forward stream", zap.String("forwarded-host", forwardedHost))
				forwardStream, cancel, err = s.createReportBucketsForwardStream(client)
				if err != nil {
					return err
				}
				lastForwardedHost = forwardedHost
				errCh = make(chan error, 1)
				go forwardReportBucketClientToServer(forwardStream, server, errCh)
			}
			if err := forwardStream.Send(request); err != nil {
				return errors.WithStack(err)
			}

			select {
			case err := <-errCh:
				return err
			default:
			}
			continue
		}
		rc := s.GetRaftCluster()
		if rc == nil {
			resp := &pdpb.ReportBucketsResponse{
				Header: s.notBootstrappedHeader(),
			}
			err := server.Send(resp)
			return errors.WithStack(err)
		}
		if err := s.validateRequest(request.GetHeader()); err != nil {
			return err
		}
<<<<<<< HEAD
		if time.Since(lastBind) > s.cfg.HeartbeatStreamBindInterval.Duration {
			bucketReportCounter.WithLabelValues("report", "bind").Inc()
			lastBind = time.Now()
		}
		start := time.Now()
=======
>>>>>>> 1fc68b2a
		buckets := request.GetBuckets()
		if buckets == nil || len(buckets.Keys) == 0 {
			continue
		}
<<<<<<< HEAD
		err = rc.HandleBucketHeartbeat(request.Buckets)
		if err != nil {
			regionHeartbeatCounter.WithLabelValues("report", "err").Inc()
			continue
		}
		regionHeartbeatHandleDuration.WithLabelValues().Observe(time.Since(start).Seconds())
		bucketReportCounter.WithLabelValues("report", "ok").Inc()
=======
		store := rc.GetLeaderStoreByRegionID(buckets.GetRegionId())
		if store == nil {
			return errors.Errorf("the store of the bucket in region %v is not found ", buckets.GetRegionId())
		}
		storeLabel := strconv.FormatUint(store.GetID(), 10)
		storeAddress := store.GetAddress()
		bucketReportCounter.WithLabelValues(storeAddress, storeLabel, "report", "recv").Inc()

		start := time.Now()
		err = rc.HandleReportBuckets(buckets)
		if err != nil {
			bucketReportCounter.WithLabelValues(storeAddress, storeLabel, "report", "err").Inc()
			continue
		}
		bucketReportLatency.WithLabelValues(storeAddress, storeLabel).Observe(time.Since(start).Seconds())
		bucketReportCounter.WithLabelValues(storeAddress, storeLabel, "report", "ok").Inc()
>>>>>>> 1fc68b2a
	}
}

// RegionHeartbeat implements gRPC PDServer.
func (s *GrpcServer) RegionHeartbeat(stream pdpb.PD_RegionHeartbeatServer) error {
	var (
		server            = &heartbeatServer{stream: stream}
		flowRoundOption   = core.WithFlowRoundByDigit(s.persistOptions.GetPDServerConfig().FlowRoundByDigit)
		forwardStream     pdpb.PD_RegionHeartbeatClient
		cancel            context.CancelFunc
		lastForwardedHost string
		lastBind          time.Time
		errCh             chan error
	)
	defer func() {
		// cancel the forward stream
		if cancel != nil {
			cancel()
		}
	}()

	for {
		request, err := server.Recv()
		if err == io.EOF {
			return nil
		}
		if err != nil {
			return errors.WithStack(err)
		}

		forwardedHost := getForwardedHost(stream.Context())
		if !s.isLocalRequest(forwardedHost) {
			if forwardStream == nil || lastForwardedHost != forwardedHost {
				if cancel != nil {
					cancel()
				}
				client, err := s.getDelegateClient(s.ctx, forwardedHost)
				if err != nil {
					return err
				}
				log.Info("create region heartbeat forward stream", zap.String("forwarded-host", forwardedHost))
				forwardStream, cancel, err = s.createHeartbeatForwardStream(client)
				if err != nil {
					return err
				}
				lastForwardedHost = forwardedHost
				errCh = make(chan error, 1)
				go forwardRegionHeartbeatClientToServer(forwardStream, server, errCh)
			}
			if err := forwardStream.Send(request); err != nil {
				return errors.WithStack(err)
			}

			select {
			case err := <-errCh:
				return err
			default:
			}
			continue
		}

		rc := s.GetRaftCluster()
		if rc == nil {
			resp := &pdpb.RegionHeartbeatResponse{
				Header: s.notBootstrappedHeader(),
			}
			err := server.Send(resp)
			return errors.WithStack(err)
		}

		if err = s.validateRequest(request.GetHeader()); err != nil {
			return err
		}

		storeID := request.GetLeader().GetStoreId()
		storeLabel := strconv.FormatUint(storeID, 10)
		store := rc.GetStore(storeID)
		if store == nil {
			return errors.Errorf("invalid store ID %d, not found", storeID)
		}
		storeAddress := store.GetAddress()

		regionHeartbeatCounter.WithLabelValues(storeAddress, storeLabel, "report", "recv").Inc()
		regionHeartbeatLatency.WithLabelValues(storeAddress, storeLabel).Observe(float64(time.Now().Unix()) - float64(request.GetInterval().GetEndTimestamp()))

		if time.Since(lastBind) > s.cfg.HeartbeatStreamBindInterval.Duration {
			regionHeartbeatCounter.WithLabelValues(storeAddress, storeLabel, "report", "bind").Inc()
			s.hbStreams.BindStream(storeID, server)
			// refresh FlowRoundByDigit
			flowRoundOption = core.WithFlowRoundByDigit(s.persistOptions.GetPDServerConfig().FlowRoundByDigit)
			lastBind = time.Now()
		}

		region := core.RegionFromHeartbeat(request, flowRoundOption)
		if region.GetLeader() == nil {
			log.Error("invalid request, the leader is nil", zap.Reflect("request", request), errs.ZapError(errs.ErrLeaderNil))
			regionHeartbeatCounter.WithLabelValues(storeAddress, storeLabel, "report", "invalid-leader").Inc()
			msg := fmt.Sprintf("invalid request leader, %v", request)
			s.hbStreams.SendErr(pdpb.ErrorType_UNKNOWN, msg, request.GetLeader())
			continue
		}
		if region.GetID() == 0 {
			regionHeartbeatCounter.WithLabelValues(storeAddress, storeLabel, "report", "invalid-region").Inc()
			msg := fmt.Sprintf("invalid request region, %v", request)
			s.hbStreams.SendErr(pdpb.ErrorType_UNKNOWN, msg, request.GetLeader())
			continue
		}

		// If the region peer count is 0, then we should not handle this.
		if len(region.GetPeers()) == 0 {
			log.Warn("invalid region, zero region peer count",
				logutil.ZapRedactStringer("region-meta", core.RegionToHexMeta(region.GetMeta())))
			regionHeartbeatCounter.WithLabelValues(storeAddress, storeLabel, "report", "no-peer").Inc()
			msg := fmt.Sprintf("invalid region, zero region peer count: %v", logutil.RedactStringer(core.RegionToHexMeta(region.GetMeta())))
			s.hbStreams.SendErr(pdpb.ErrorType_UNKNOWN, msg, request.GetLeader())
			continue
		}
		start := time.Now()

		err = rc.HandleRegionHeartbeat(region)
		if err != nil {
			regionHeartbeatCounter.WithLabelValues(storeAddress, storeLabel, "report", "err").Inc()
			msg := err.Error()
			s.hbStreams.SendErr(pdpb.ErrorType_UNKNOWN, msg, request.GetLeader())
			continue
		}
		regionHeartbeatHandleDuration.WithLabelValues(storeAddress, storeLabel).Observe(time.Since(start).Seconds())
		regionHeartbeatCounter.WithLabelValues(storeAddress, storeLabel, "report", "ok").Inc()
	}
}

// GetRegion implements gRPC PDServer.
func (s *GrpcServer) GetRegion(ctx context.Context, request *pdpb.GetRegionRequest) (*pdpb.GetRegionResponse, error) {
	fn := func(ctx context.Context, client *grpc.ClientConn) (interface{}, error) {
		return pdpb.NewPDClient(client).GetRegion(ctx, request)
	}
	if rsp, err := s.unaryMiddleware(ctx, request.GetHeader(), fn); err != nil {
		return nil, err
	} else if rsp != nil {
		return rsp.(*pdpb.GetRegionResponse), nil
	}

	rc := s.GetRaftCluster()
	if rc == nil {
		return &pdpb.GetRegionResponse{Header: s.notBootstrappedHeader()}, nil
	}
	region := rc.GetRegionByKey(request.GetRegionKey())
	if region == nil {
		return &pdpb.GetRegionResponse{Header: s.header()}, nil
	}
	var buckets *metapb.Buckets
	if request.GetNeedBuckets() {
		buckets = region.GetBuckets()
	}
	return &pdpb.GetRegionResponse{
		Header:       s.header(),
		Region:       region.GetMeta(),
		Leader:       region.GetLeader(),
		DownPeers:    region.GetDownPeers(),
		PendingPeers: region.GetPendingPeers(),
		Buckets:      buckets,
	}, nil
}

// GetPrevRegion implements gRPC PDServer
func (s *GrpcServer) GetPrevRegion(ctx context.Context, request *pdpb.GetRegionRequest) (*pdpb.GetRegionResponse, error) {
	fn := func(ctx context.Context, client *grpc.ClientConn) (interface{}, error) {
		return pdpb.NewPDClient(client).GetPrevRegion(ctx, request)
	}
	if rsp, err := s.unaryMiddleware(ctx, request.GetHeader(), fn); err != nil {
		return nil, err
	} else if rsp != nil {
		return rsp.(*pdpb.GetRegionResponse), err
	}

	rc := s.GetRaftCluster()
	if rc == nil {
		return &pdpb.GetRegionResponse{Header: s.notBootstrappedHeader()}, nil
	}

	region := rc.GetPrevRegionByKey(request.GetRegionKey())
	if region == nil {
		return &pdpb.GetRegionResponse{Header: s.header()}, nil
	}
	var buckets *metapb.Buckets
	if request.GetNeedBuckets() {
		buckets = region.GetBuckets()
	}
	return &pdpb.GetRegionResponse{
		Header:       s.header(),
		Region:       region.GetMeta(),
		Leader:       region.GetLeader(),
		DownPeers:    region.GetDownPeers(),
		PendingPeers: region.GetPendingPeers(),
		Buckets:      buckets,
	}, nil
}

// GetRegionByID implements gRPC PDServer.
func (s *GrpcServer) GetRegionByID(ctx context.Context, request *pdpb.GetRegionByIDRequest) (*pdpb.GetRegionResponse, error) {
	fn := func(ctx context.Context, client *grpc.ClientConn) (interface{}, error) {
		return pdpb.NewPDClient(client).GetRegionByID(ctx, request)
	}
	if rsp, err := s.unaryMiddleware(ctx, request.GetHeader(), fn); err != nil {
		return nil, err
	} else if rsp != nil {
		return rsp.(*pdpb.GetRegionResponse), err
	}

	rc := s.GetRaftCluster()
	if rc == nil {
		return &pdpb.GetRegionResponse{Header: s.notBootstrappedHeader()}, nil
	}
	region := rc.GetRegion(request.GetRegionId())
	if region == nil {
		return &pdpb.GetRegionResponse{Header: s.header()}, nil
	}
	var buckets *metapb.Buckets
	if request.GetNeedBuckets() {
		buckets = region.GetBuckets()
	}
	return &pdpb.GetRegionResponse{
		Header:       s.header(),
		Region:       region.GetMeta(),
		Leader:       region.GetLeader(),
		DownPeers:    region.GetDownPeers(),
		PendingPeers: region.GetPendingPeers(),
		Buckets:      buckets,
	}, nil
}

// ScanRegions implements gRPC PDServer.
func (s *GrpcServer) ScanRegions(ctx context.Context, request *pdpb.ScanRegionsRequest) (*pdpb.ScanRegionsResponse, error) {
	fn := func(ctx context.Context, client *grpc.ClientConn) (interface{}, error) {
		return pdpb.NewPDClient(client).ScanRegions(ctx, request)
	}
	if rsp, err := s.unaryMiddleware(ctx, request.GetHeader(), fn); err != nil {
		return nil, err
	} else if rsp != nil {
		return rsp.(*pdpb.ScanRegionsResponse), nil
	}

	rc := s.GetRaftCluster()
	if rc == nil {
		return &pdpb.ScanRegionsResponse{Header: s.notBootstrappedHeader()}, nil
	}
	regions := rc.ScanRegions(request.GetStartKey(), request.GetEndKey(), int(request.GetLimit()))
	resp := &pdpb.ScanRegionsResponse{Header: s.header()}
	for _, r := range regions {
		leader := r.GetLeader()
		if leader == nil {
			leader = &metapb.Peer{}
		}
		// Set RegionMetas and Leaders to make it compatible with old client.
		resp.RegionMetas = append(resp.RegionMetas, r.GetMeta())
		resp.Leaders = append(resp.Leaders, leader)
		resp.Regions = append(resp.Regions, &pdpb.Region{
			Region:       r.GetMeta(),
			Leader:       leader,
			DownPeers:    r.GetDownPeers(),
			PendingPeers: r.GetPendingPeers(),
		})
	}
	return resp, nil
}

// AskSplit implements gRPC PDServer.
func (s *GrpcServer) AskSplit(ctx context.Context, request *pdpb.AskSplitRequest) (*pdpb.AskSplitResponse, error) {
	fn := func(ctx context.Context, client *grpc.ClientConn) (interface{}, error) {
		return pdpb.NewPDClient(client).AskSplit(ctx, request)
	}
	if rsp, err := s.unaryMiddleware(ctx, request.GetHeader(), fn); err != nil {
		return nil, err
	} else if rsp != nil {
		return rsp.(*pdpb.AskSplitResponse), err
	}

	rc := s.GetRaftCluster()
	if rc == nil {
		return &pdpb.AskSplitResponse{Header: s.notBootstrappedHeader()}, nil
	}
	if request.GetRegion() == nil {
		return nil, errors.New("missing region for split")
	}
	req := &pdpb.AskSplitRequest{
		Region: request.Region,
	}
	split, err := rc.HandleAskSplit(req)
	if err != nil {
		return nil, status.Errorf(codes.Unknown, err.Error())
	}

	return &pdpb.AskSplitResponse{
		Header:      s.header(),
		NewRegionId: split.NewRegionId,
		NewPeerIds:  split.NewPeerIds,
	}, nil
}

// AskBatchSplit implements gRPC PDServer.
func (s *GrpcServer) AskBatchSplit(ctx context.Context, request *pdpb.AskBatchSplitRequest) (*pdpb.AskBatchSplitResponse, error) {
	fn := func(ctx context.Context, client *grpc.ClientConn) (interface{}, error) {
		return pdpb.NewPDClient(client).AskBatchSplit(ctx, request)
	}
	if rsp, err := s.unaryMiddleware(ctx, request.GetHeader(), fn); err != nil {
		return nil, err
	} else if rsp != nil {
		return rsp.(*pdpb.AskBatchSplitResponse), err
	}

	rc := s.GetRaftCluster()
	if rc == nil {
		return &pdpb.AskBatchSplitResponse{Header: s.notBootstrappedHeader()}, nil
	}

	if !versioninfo.IsFeatureSupported(rc.GetOpts().GetClusterVersion(), versioninfo.BatchSplit) {
		return &pdpb.AskBatchSplitResponse{Header: s.incompatibleVersion("batch_split")}, nil
	}
	if request.GetRegion() == nil {
		return nil, errors.New("missing region for split")
	}
	req := &pdpb.AskBatchSplitRequest{
		Region:     request.Region,
		SplitCount: request.SplitCount,
	}
	split, err := rc.HandleAskBatchSplit(req)
	if err != nil {
		return nil, status.Errorf(codes.Unknown, err.Error())
	}

	return &pdpb.AskBatchSplitResponse{
		Header: s.header(),
		Ids:    split.Ids,
	}, nil
}

// ReportSplit implements gRPC PDServer.
func (s *GrpcServer) ReportSplit(ctx context.Context, request *pdpb.ReportSplitRequest) (*pdpb.ReportSplitResponse, error) {
	fn := func(ctx context.Context, client *grpc.ClientConn) (interface{}, error) {
		return pdpb.NewPDClient(client).ReportSplit(ctx, request)
	}
	if rsp, err := s.unaryMiddleware(ctx, request.GetHeader(), fn); err != nil {
		return nil, err
	} else if rsp != nil {
		return rsp.(*pdpb.ReportSplitResponse), err
	}

	rc := s.GetRaftCluster()
	if rc == nil {
		return &pdpb.ReportSplitResponse{Header: s.notBootstrappedHeader()}, nil
	}
	_, err := rc.HandleReportSplit(request)
	if err != nil {
		return nil, status.Errorf(codes.Unknown, err.Error())
	}

	return &pdpb.ReportSplitResponse{
		Header: s.header(),
	}, nil
}

// ReportBatchSplit implements gRPC PDServer.
func (s *GrpcServer) ReportBatchSplit(ctx context.Context, request *pdpb.ReportBatchSplitRequest) (*pdpb.ReportBatchSplitResponse, error) {
	fn := func(ctx context.Context, client *grpc.ClientConn) (interface{}, error) {
		return pdpb.NewPDClient(client).ReportBatchSplit(ctx, request)
	}
	if rsp, err := s.unaryMiddleware(ctx, request.GetHeader(), fn); err != nil {
		return nil, err
	} else if rsp != nil {
		return rsp.(*pdpb.ReportBatchSplitResponse), err
	}

	rc := s.GetRaftCluster()
	if rc == nil {
		return &pdpb.ReportBatchSplitResponse{Header: s.notBootstrappedHeader()}, nil
	}

	_, err := rc.HandleBatchReportSplit(request)
	if err != nil {
		return nil, status.Errorf(codes.Unknown, err.Error())
	}

	return &pdpb.ReportBatchSplitResponse{
		Header: s.header(),
	}, nil
}

// GetClusterConfig implements gRPC PDServer.
func (s *GrpcServer) GetClusterConfig(ctx context.Context, request *pdpb.GetClusterConfigRequest) (*pdpb.GetClusterConfigResponse, error) {
	fn := func(ctx context.Context, client *grpc.ClientConn) (interface{}, error) {
		return pdpb.NewPDClient(client).GetClusterConfig(ctx, request)
	}
	if rsp, err := s.unaryMiddleware(ctx, request.GetHeader(), fn); err != nil {
		return nil, err
	} else if rsp != nil {
		return rsp.(*pdpb.GetClusterConfigResponse), err
	}

	rc := s.GetRaftCluster()
	if rc == nil {
		return &pdpb.GetClusterConfigResponse{Header: s.notBootstrappedHeader()}, nil
	}
	return &pdpb.GetClusterConfigResponse{
		Header:  s.header(),
		Cluster: rc.GetMetaCluster(),
	}, nil
}

// PutClusterConfig implements gRPC PDServer.
func (s *GrpcServer) PutClusterConfig(ctx context.Context, request *pdpb.PutClusterConfigRequest) (*pdpb.PutClusterConfigResponse, error) {
	fn := func(ctx context.Context, client *grpc.ClientConn) (interface{}, error) {
		return pdpb.NewPDClient(client).PutClusterConfig(ctx, request)
	}
	if rsp, err := s.unaryMiddleware(ctx, request.GetHeader(), fn); err != nil {
		return nil, err
	} else if rsp != nil {
		return rsp.(*pdpb.PutClusterConfigResponse), err
	}

	rc := s.GetRaftCluster()
	if rc == nil {
		return &pdpb.PutClusterConfigResponse{Header: s.notBootstrappedHeader()}, nil
	}
	conf := request.GetCluster()
	if err := rc.PutMetaCluster(conf); err != nil {
		return nil, status.Errorf(codes.Unknown, err.Error())
	}

	log.Info("put cluster config ok", zap.Reflect("config", conf))

	return &pdpb.PutClusterConfigResponse{
		Header: s.header(),
	}, nil
}

// ScatterRegion implements gRPC PDServer.
func (s *GrpcServer) ScatterRegion(ctx context.Context, request *pdpb.ScatterRegionRequest) (*pdpb.ScatterRegionResponse, error) {
	fn := func(ctx context.Context, client *grpc.ClientConn) (interface{}, error) {
		return pdpb.NewPDClient(client).ScatterRegion(ctx, request)
	}
	if rsp, err := s.unaryMiddleware(ctx, request.GetHeader(), fn); err != nil {
		return nil, err
	} else if rsp != nil {
		return rsp.(*pdpb.ScatterRegionResponse), err
	}

	rc := s.GetRaftCluster()
	if rc == nil {
		return &pdpb.ScatterRegionResponse{Header: s.notBootstrappedHeader()}, nil
	}

	if len(request.GetRegionsId()) > 0 {
		percentage, err := scatterRegions(rc, request.GetRegionsId(), request.GetGroup(), int(request.GetRetryLimit()))
		if err != nil {
			return nil, err
		}
		return &pdpb.ScatterRegionResponse{
			Header:             s.header(),
			FinishedPercentage: uint64(percentage),
		}, nil
	}
	// TODO: Deprecate it use `request.GetRegionsID`.
	//nolint
	region := rc.GetRegion(request.GetRegionId())
	if region == nil {
		if request.GetRegion() == nil {
			//nolint
			return nil, errors.Errorf("region %d not found", request.GetRegionId())
		}
		region = core.NewRegionInfo(request.GetRegion(), request.GetLeader())
	}

	op, err := rc.GetRegionScatter().Scatter(region, request.GetGroup())
	if err != nil {
		return nil, err
	}
	if op != nil {
		rc.GetOperatorController().AddOperator(op)
	}

	return &pdpb.ScatterRegionResponse{
		Header:             s.header(),
		FinishedPercentage: 100,
	}, nil
}

// GetGCSafePoint implements gRPC PDServer.
func (s *GrpcServer) GetGCSafePoint(ctx context.Context, request *pdpb.GetGCSafePointRequest) (*pdpb.GetGCSafePointResponse, error) {
	fn := func(ctx context.Context, client *grpc.ClientConn) (interface{}, error) {
		return pdpb.NewPDClient(client).GetGCSafePoint(ctx, request)
	}
	if rsp, err := s.unaryMiddleware(ctx, request.GetHeader(), fn); err != nil {
		return nil, err
	} else if rsp != nil {
		return rsp.(*pdpb.GetGCSafePointResponse), err
	}

	rc := s.GetRaftCluster()
	if rc == nil {
		return &pdpb.GetGCSafePointResponse{Header: s.notBootstrappedHeader()}, nil
	}

	var storage endpoint.GCSafePointStorage = s.storage
	safePoint, err := storage.LoadGCSafePoint()
	if err != nil {
		return nil, err
	}

	return &pdpb.GetGCSafePointResponse{
		Header:    s.header(),
		SafePoint: safePoint,
	}, nil
}

// SyncRegions syncs the regions.
func (s *GrpcServer) SyncRegions(stream pdpb.PD_SyncRegionsServer) error {
	if s.IsClosed() || s.cluster == nil {
		return ErrNotStarted
	}
	ctx := s.cluster.Context()
	if ctx == nil {
		return ErrNotStarted
	}
	return s.cluster.GetRegionSyncer().Sync(ctx, stream)
}

// UpdateGCSafePoint implements gRPC PDServer.
func (s *GrpcServer) UpdateGCSafePoint(ctx context.Context, request *pdpb.UpdateGCSafePointRequest) (*pdpb.UpdateGCSafePointResponse, error) {
	fn := func(ctx context.Context, client *grpc.ClientConn) (interface{}, error) {
		return pdpb.NewPDClient(client).UpdateGCSafePoint(ctx, request)
	}
	if rsp, err := s.unaryMiddleware(ctx, request.GetHeader(), fn); err != nil {
		return nil, err
	} else if rsp != nil {
		return rsp.(*pdpb.UpdateGCSafePointResponse), err
	}

	rc := s.GetRaftCluster()
	if rc == nil {
		return &pdpb.UpdateGCSafePointResponse{Header: s.notBootstrappedHeader()}, nil
	}

	var storage endpoint.GCSafePointStorage = s.storage
	oldSafePoint, err := storage.LoadGCSafePoint()
	if err != nil {
		return nil, err
	}

	newSafePoint := request.SafePoint

	// Only save the safe point if it's greater than the previous one
	if newSafePoint > oldSafePoint {
		if err := storage.SaveGCSafePoint(newSafePoint); err != nil {
			return nil, err
		}
		log.Info("updated gc safe point",
			zap.Uint64("safe-point", newSafePoint))
	} else if newSafePoint < oldSafePoint {
		log.Warn("trying to update gc safe point",
			zap.Uint64("old-safe-point", oldSafePoint),
			zap.Uint64("new-safe-point", newSafePoint))
		newSafePoint = oldSafePoint
	}

	return &pdpb.UpdateGCSafePointResponse{
		Header:       s.header(),
		NewSafePoint: newSafePoint,
	}, nil
}

// UpdateServiceGCSafePoint update the safepoint for specific service
func (s *GrpcServer) UpdateServiceGCSafePoint(ctx context.Context, request *pdpb.UpdateServiceGCSafePointRequest) (*pdpb.UpdateServiceGCSafePointResponse, error) {
	s.serviceSafePointLock.Lock()
	defer s.serviceSafePointLock.Unlock()
	fn := func(ctx context.Context, client *grpc.ClientConn) (interface{}, error) {
		return pdpb.NewPDClient(client).UpdateServiceGCSafePoint(ctx, request)
	}
	if rsp, err := s.unaryMiddleware(ctx, request.GetHeader(), fn); err != nil {
		return nil, err
	} else if rsp != nil {
		return rsp.(*pdpb.UpdateServiceGCSafePointResponse), err
	}

	rc := s.GetRaftCluster()
	if rc == nil {
		return &pdpb.UpdateServiceGCSafePointResponse{Header: s.notBootstrappedHeader()}, nil
	}
	var storage endpoint.GCSafePointStorage = s.storage
	if request.TTL <= 0 {
		if err := storage.RemoveServiceGCSafePoint(string(request.ServiceId)); err != nil {
			return nil, err
		}
	}

	nowTSO, err := s.tsoAllocatorManager.HandleTSORequest(tso.GlobalDCLocation, 1)
	if err != nil {
		return nil, err
	}
	now, _ := tsoutil.ParseTimestamp(nowTSO)
	min, err := storage.LoadMinServiceGCSafePoint(now)
	if err != nil {
		return nil, err
	}

	if request.TTL > 0 && request.SafePoint >= min.SafePoint {
		ssp := &endpoint.ServiceSafePoint{
			ServiceID: string(request.ServiceId),
			ExpiredAt: now.Unix() + request.TTL,
			SafePoint: request.SafePoint,
		}
		if math.MaxInt64-now.Unix() <= request.TTL {
			ssp.ExpiredAt = math.MaxInt64
		}
		if err := storage.SaveServiceGCSafePoint(ssp); err != nil {
			return nil, err
		}
		log.Info("update service GC safe point",
			zap.String("service-id", ssp.ServiceID),
			zap.Int64("expire-at", ssp.ExpiredAt),
			zap.Uint64("safepoint", ssp.SafePoint))
		// If the min safepoint is updated, load the next one
		if string(request.ServiceId) == min.ServiceID {
			min, err = storage.LoadMinServiceGCSafePoint(now)
			if err != nil {
				return nil, err
			}
		}
	}

	return &pdpb.UpdateServiceGCSafePointResponse{
		Header:       s.header(),
		ServiceId:    []byte(min.ServiceID),
		TTL:          min.ExpiredAt - now.Unix(),
		MinSafePoint: min.SafePoint,
	}, nil
}

// GetOperator gets information about the operator belonging to the specify region.
func (s *GrpcServer) GetOperator(ctx context.Context, request *pdpb.GetOperatorRequest) (*pdpb.GetOperatorResponse, error) {
	fn := func(ctx context.Context, client *grpc.ClientConn) (interface{}, error) {
		return pdpb.NewPDClient(client).GetOperator(ctx, request)
	}
	if rsp, err := s.unaryMiddleware(ctx, request.GetHeader(), fn); err != nil {
		return nil, err
	} else if rsp != nil {
		return rsp.(*pdpb.GetOperatorResponse), err
	}

	rc := s.GetRaftCluster()
	if rc == nil {
		return &pdpb.GetOperatorResponse{Header: s.notBootstrappedHeader()}, nil
	}

	opController := rc.GetOperatorController()
	requestID := request.GetRegionId()
	r := opController.GetOperatorStatus(requestID)
	if r == nil {
		header := s.errorHeader(&pdpb.Error{
			Type:    pdpb.ErrorType_REGION_NOT_FOUND,
			Message: "Not Found",
		})
		return &pdpb.GetOperatorResponse{Header: header}, nil
	}

	return &pdpb.GetOperatorResponse{
		Header:   s.header(),
		RegionId: requestID,
		Desc:     []byte(r.Desc()),
		Kind:     []byte(r.Kind().String()),
		Status:   r.Status,
	}, nil
}

// validateRequest checks if Server is leader and clusterID is matched.
// TODO: Call it in gRPC interceptor.
func (s *GrpcServer) validateRequest(header *pdpb.RequestHeader) error {
	if s.IsClosed() || !s.member.IsLeader() {
		return ErrNotLeader
	}
	if header.GetClusterId() != s.clusterID {
		return status.Errorf(codes.FailedPrecondition, "mismatch cluster id, need %d but got %d", s.clusterID, header.GetClusterId())
	}
	return nil
}

func (s *GrpcServer) header() *pdpb.ResponseHeader {
	return &pdpb.ResponseHeader{ClusterId: s.clusterID}
}

func (s *GrpcServer) errorHeader(err *pdpb.Error) *pdpb.ResponseHeader {
	return &pdpb.ResponseHeader{
		ClusterId: s.clusterID,
		Error:     err,
	}
}

func (s *GrpcServer) notBootstrappedHeader() *pdpb.ResponseHeader {
	return s.errorHeader(&pdpb.Error{
		Type:    pdpb.ErrorType_NOT_BOOTSTRAPPED,
		Message: "cluster is not bootstrapped",
	})
}

func (s *GrpcServer) incompatibleVersion(tag string) *pdpb.ResponseHeader {
	msg := fmt.Sprintf("%s incompatible with current cluster version %s", tag, s.persistOptions.GetClusterVersion())
	return s.errorHeader(&pdpb.Error{
		Type:    pdpb.ErrorType_INCOMPATIBLE_VERSION,
		Message: msg,
	})
}

// Only used for the TestLocalAllocatorLeaderChange.
var mockLocalAllocatorLeaderChangeFlag = false

// SyncMaxTS will check whether MaxTS is the biggest one among all Local TSOs this PD is holding when skipCheck is set,
// and write it into all Local TSO Allocators then if it's indeed the biggest one.
func (s *GrpcServer) SyncMaxTS(_ context.Context, request *pdpb.SyncMaxTSRequest) (*pdpb.SyncMaxTSResponse, error) {
	if err := s.validateInternalRequest(request.GetHeader(), true); err != nil {
		return nil, err
	}
	tsoAllocatorManager := s.GetTSOAllocatorManager()
	// There is no dc-location found in this server, return err.
	if tsoAllocatorManager.GetClusterDCLocationsNumber() == 0 {
		return nil, status.Errorf(codes.Unknown, "empty cluster dc-location found, checker may not work properly")
	}
	// Get all Local TSO Allocator leaders
	allocatorLeaders, err := tsoAllocatorManager.GetHoldingLocalAllocatorLeaders()
	if err != nil {
		return nil, status.Errorf(codes.Unknown, err.Error())
	}
	if !request.GetSkipCheck() {
		var maxLocalTS *pdpb.Timestamp
		syncedDCs := make([]string, 0, len(allocatorLeaders))
		for _, allocator := range allocatorLeaders {
			// No longer leader, just skip here because
			// the global allocator will check if all DCs are handled.
			if !allocator.IsAllocatorLeader() {
				continue
			}
			currentLocalTSO, err := allocator.GetCurrentTSO()
			if err != nil {
				return nil, status.Errorf(codes.Unknown, err.Error())
			}
			if tsoutil.CompareTimestamp(currentLocalTSO, maxLocalTS) > 0 {
				maxLocalTS = currentLocalTSO
			}
			syncedDCs = append(syncedDCs, allocator.GetDCLocation())
		}

		failpoint.Inject("mockLocalAllocatorLeaderChange", func() {
			if !mockLocalAllocatorLeaderChangeFlag {
				maxLocalTS = nil
				request.MaxTs = nil
				mockLocalAllocatorLeaderChangeFlag = true
			}
		})

		if maxLocalTS == nil {
			return nil, status.Errorf(codes.Unknown, "local tso allocator leaders have changed during the sync, should retry")
		}
		if request.GetMaxTs() == nil {
			return nil, status.Errorf(codes.Unknown, "empty maxTS in the request, should retry")
		}
		// Found a bigger or equal maxLocalTS, return it directly.
		cmpResult := tsoutil.CompareTimestamp(maxLocalTS, request.GetMaxTs())
		if cmpResult >= 0 {
			// Found an equal maxLocalTS, plus 1 to logical part before returning it.
			// For example, we have a Global TSO t1 and a Local TSO t2, they have the
			// same physical and logical parts. After being differentiating with suffix,
			// there will be (t1.logical << suffixNum + 0) < (t2.logical << suffixNum + N),
			// where N is bigger than 0, which will cause a Global TSO fallback than the previous Local TSO.
			if cmpResult == 0 {
				maxLocalTS.Logical += 1
			}
			return &pdpb.SyncMaxTSResponse{
				Header:     s.header(),
				MaxLocalTs: maxLocalTS,
				SyncedDcs:  syncedDCs,
			}, nil
		}
	}
	syncedDCs := make([]string, 0, len(allocatorLeaders))
	for _, allocator := range allocatorLeaders {
		if !allocator.IsAllocatorLeader() {
			continue
		}
		if err := allocator.WriteTSO(request.GetMaxTs()); err != nil {
			return nil, status.Errorf(codes.Unknown, err.Error())
		}
		syncedDCs = append(syncedDCs, allocator.GetDCLocation())
	}
	return &pdpb.SyncMaxTSResponse{
		Header:    s.header(),
		SyncedDcs: syncedDCs,
	}, nil
}

// SplitRegions split regions by the given split keys
func (s *GrpcServer) SplitRegions(ctx context.Context, request *pdpb.SplitRegionsRequest) (*pdpb.SplitRegionsResponse, error) {
	fn := func(ctx context.Context, client *grpc.ClientConn) (interface{}, error) {
		return pdpb.NewPDClient(client).SplitRegions(ctx, request)
	}
	if rsp, err := s.unaryMiddleware(ctx, request.GetHeader(), fn); err != nil {
		return nil, err
	} else if rsp != nil {
		return rsp.(*pdpb.SplitRegionsResponse), err
	}

	rc := s.GetRaftCluster()
	if rc == nil {
		return &pdpb.SplitRegionsResponse{Header: s.notBootstrappedHeader()}, nil
	}
	finishedPercentage, newRegionIDs := rc.GetRegionSplitter().SplitRegions(ctx, request.GetSplitKeys(), int(request.GetRetryLimit()))
	return &pdpb.SplitRegionsResponse{
		Header:             s.header(),
		RegionsId:          newRegionIDs,
		FinishedPercentage: uint64(finishedPercentage),
	}, nil
}

// SplitAndScatterRegions split regions by the given split keys, and scatter regions.
// Only regions which splited successfully will be scattered.
// scatterFinishedPercentage indicates the percentage of successfully splited regions that are scattered.
func (s *GrpcServer) SplitAndScatterRegions(ctx context.Context, request *pdpb.SplitAndScatterRegionsRequest) (*pdpb.SplitAndScatterRegionsResponse, error) {
	fn := func(ctx context.Context, client *grpc.ClientConn) (interface{}, error) {
		return pdpb.NewPDClient(client).SplitAndScatterRegions(ctx, request)
	}
	if rsp, err := s.unaryMiddleware(ctx, request.GetHeader(), fn); err != nil {
		return nil, err
	} else if rsp != nil {
		return rsp.(*pdpb.SplitAndScatterRegionsResponse), err
	}
	rc := s.GetRaftCluster()
	splitFinishedPercentage, newRegionIDs := rc.GetRegionSplitter().SplitRegions(ctx, request.GetSplitKeys(), int(request.GetRetryLimit()))
	scatterFinishedPercentage, err := scatterRegions(rc, newRegionIDs, request.GetGroup(), int(request.GetRetryLimit()))
	if err != nil {
		return nil, err
	}
	return &pdpb.SplitAndScatterRegionsResponse{
		Header:                    s.header(),
		RegionsId:                 newRegionIDs,
		SplitFinishedPercentage:   uint64(splitFinishedPercentage),
		ScatterFinishedPercentage: uint64(scatterFinishedPercentage),
	}, nil
}

// scatterRegions add operators to scatter regions and return the processed percentage and error
func scatterRegions(cluster *cluster.RaftCluster, regionsID []uint64, group string, retryLimit int) (int, error) {
	ops, failures, err := cluster.GetRegionScatter().ScatterRegionsByID(regionsID, group, retryLimit)
	if err != nil {
		return 0, err
	}
	for _, op := range ops {
		if ok := cluster.GetOperatorController().AddOperator(op); !ok {
			failures[op.RegionID()] = fmt.Errorf("region %v failed to add operator", op.RegionID())
		}
	}
	percentage := 100
	if len(failures) > 0 {
		percentage = 100 - 100*len(failures)/(len(ops)+len(failures))
		log.Debug("scatter regions", zap.Errors("failures", func() []error {
			r := make([]error, 0, len(failures))
			for _, err := range failures {
				r = append(r, err)
			}
			return r
		}()))
	}
	return percentage, nil
}

// GetDCLocationInfo gets the dc-location info of the given dc-location from PD leader's TSO allocator manager.
func (s *GrpcServer) GetDCLocationInfo(ctx context.Context, request *pdpb.GetDCLocationInfoRequest) (*pdpb.GetDCLocationInfoResponse, error) {
	var err error
	if err = s.validateInternalRequest(request.GetHeader(), false); err != nil {
		return nil, err
	}
	if !s.member.IsLeader() {
		return nil, ErrNotLeader
	}
	am := s.tsoAllocatorManager
	info, ok := am.GetDCLocationInfo(request.GetDcLocation())
	if !ok {
		am.ClusterDCLocationChecker()
		return nil, status.Errorf(codes.Unknown, "dc-location %s is not found", request.GetDcLocation())
	}
	resp := &pdpb.GetDCLocationInfoResponse{
		Header: s.header(),
		Suffix: info.Suffix,
	}
	// Because the number of suffix bits is changing dynamically according to the dc-location number,
	// there is a corner case may cause the Local TSO is not unique while member changing.
	// Example:
	//     t1: xxxxxxxxxxxxxxx1 | 11
	//     t2: xxxxxxxxxxxxxxx | 111
	// So we will force the newly added Local TSO Allocator to have a Global TSO synchronization
	// when it becomes the Local TSO Allocator leader.
	// Please take a look at https://github.com/tikv/pd/issues/3260 for more details.
	if resp.MaxTs, err = am.GetMaxLocalTSO(ctx); err != nil {
		return nil, status.Errorf(codes.Unknown, err.Error())
	}
	return resp, nil
}

// validateInternalRequest checks if server is closed, which is used to validate
// the gRPC communication between PD servers internally.
func (s *GrpcServer) validateInternalRequest(header *pdpb.RequestHeader, onlyAllowLeader bool) error {
	if s.IsClosed() {
		return ErrNotStarted
	}
	// If onlyAllowLeader is true, check whether the sender is PD leader.
	if onlyAllowLeader {
		leaderID := s.GetLeader().GetMemberId()
		if leaderID != header.GetSenderId() {
			return status.Errorf(codes.FailedPrecondition, "%s, need %d but got %d", errs.MismatchLeaderErr, leaderID, header.GetSenderId())
		}
	}
	return nil
}

func (s *GrpcServer) getDelegateClient(ctx context.Context, forwardedHost string) (*grpc.ClientConn, error) {
	client, ok := s.clientConns.Load(forwardedHost)
	if !ok {
		tlsConfig, err := s.GetTLSConfig().ToTLSConfig()
		if err != nil {
			return nil, err
		}
		cc, err := grpcutil.GetClientConn(ctx, forwardedHost, tlsConfig)
		if err != nil {
			return nil, err
		}
		client = cc
		s.clientConns.Store(forwardedHost, cc)
	}
	return client.(*grpc.ClientConn), nil
}

func getForwardedHost(ctx context.Context) string {
	md, ok := metadata.FromIncomingContext(ctx)
	if !ok {
		log.Debug("failed to get forwarding metadata")
	}
	if t, ok := md[grpcutil.ForwardMetadataKey]; ok {
		return t[0]
	}
	return ""
}

func (s *GrpcServer) isLocalRequest(forwardedHost string) bool {
	if forwardedHost == "" {
		return true
	}
	memberAddrs := s.GetMember().Member().GetClientUrls()
	for _, addr := range memberAddrs {
		if addr == forwardedHost {
			return true
		}
	}
	return false
}

func (s *GrpcServer) createTsoForwardStream(client *grpc.ClientConn) (pdpb.PD_TsoClient, context.CancelFunc, error) {
	done := make(chan struct{})
	ctx, cancel := context.WithCancel(s.ctx)
	go checkStream(ctx, cancel, done)
	forwardStream, err := pdpb.NewPDClient(client).Tso(ctx)
	done <- struct{}{}
	return forwardStream, cancel, err
}

func (s *GrpcServer) createHeartbeatForwardStream(client *grpc.ClientConn) (pdpb.PD_RegionHeartbeatClient, context.CancelFunc, error) {
	done := make(chan struct{})
	ctx, cancel := context.WithCancel(s.ctx)
	go checkStream(ctx, cancel, done)
	forwardStream, err := pdpb.NewPDClient(client).RegionHeartbeat(ctx)
	done <- struct{}{}
	return forwardStream, cancel, err
}

func forwardRegionHeartbeatClientToServer(forwardStream pdpb.PD_RegionHeartbeatClient, server *heartbeatServer, errCh chan error) {
	defer close(errCh)
	for {
		resp, err := forwardStream.Recv()
		if err != nil {
			errCh <- errors.WithStack(err)
			return
		}
		if err := server.Send(resp); err != nil {
			errCh <- errors.WithStack(err)
			return
		}
	}
}

func (s *GrpcServer) createReportBucketsForwardStream(client *grpc.ClientConn) (pdpb.PD_ReportBucketsClient, context.CancelFunc, error) {
	done := make(chan struct{})
	ctx, cancel := context.WithCancel(s.ctx)
	go checkStream(ctx, cancel, done)
	forwardStream, err := pdpb.NewPDClient(client).ReportBuckets(ctx)
	done <- struct{}{}
	return forwardStream, cancel, err
}

<<<<<<< HEAD
func forwardReportBucketClientToServer(forwardStream pdpb.PD_ReportBucketsClient, server *bucketHeartServer, errCh chan error) {
=======
func forwardReportBucketClientToServer(forwardStream pdpb.PD_ReportBucketsClient, server *bucketHeartbeatServer, errCh chan error) {
>>>>>>> 1fc68b2a
	defer close(errCh)
	for {
		resp, err := forwardStream.CloseAndRecv()
		if err != nil {
			errCh <- errors.WithStack(err)
			return
		}
		if err := server.Send(resp); err != nil {
			errCh <- errors.WithStack(err)
			return
		}
	}
}

// TODO: If goroutine here timeout when tso stream created successfully, we need to handle it correctly.
func checkStream(streamCtx context.Context, cancel context.CancelFunc, done chan struct{}) {
	select {
	case <-done:
		return
	case <-time.After(3 * time.Second):
		cancel()
	case <-streamCtx.Done():
	}
	<-done
}

// StoreGlobalConfig store global config into etcd by transaction
func (s *GrpcServer) StoreGlobalConfig(_ context.Context, request *pdpb.StoreGlobalConfigRequest) (*pdpb.StoreGlobalConfigResponse, error) {
	ops := make([]clientv3.Op, len(request.Changes))
	for i, item := range request.Changes {
		name := globalConfigPath + item.GetName()
		value := item.GetValue()
		ops[i] = clientv3.OpPut(name, value)
	}
	res, err :=
		kv.NewSlowLogTxn(s.client).Then(ops...).Commit()
	if err != nil {
		return &pdpb.StoreGlobalConfigResponse{Error: &pdpb.Error{Type: pdpb.ErrorType_UNKNOWN, Message: err.Error()}}, err
	}
	if !res.Succeeded {
		return &pdpb.StoreGlobalConfigResponse{Error: &pdpb.Error{Type: pdpb.ErrorType_UNKNOWN, Message: "failed to execute StoreGlobalConfig transaction"}}, errors.Errorf("failed to execute StoreGlobalConfig transaction")
	}
	return &pdpb.StoreGlobalConfigResponse{}, err
}

// LoadGlobalConfig load global config from etcd
func (s *GrpcServer) LoadGlobalConfig(ctx context.Context, request *pdpb.LoadGlobalConfigRequest) (*pdpb.LoadGlobalConfigResponse, error) {
	names := request.Names
	res := make([]*pdpb.GlobalConfigItem, len(names))
	for i, name := range names {
		r, err := s.client.Get(ctx, globalConfigPath+name)
		if err != nil {
			res[i] = &pdpb.GlobalConfigItem{Name: name, Error: &pdpb.Error{Type: pdpb.ErrorType_UNKNOWN, Message: err.Error()}}
		} else if len(r.Kvs) == 0 {
			msg := "key " + name + " not found"
			res[i] = &pdpb.GlobalConfigItem{Name: name, Error: &pdpb.Error{Type: pdpb.ErrorType_GLOBAL_CONFIG_NOT_FOUND, Message: msg}}
		} else {
			res[i] = &pdpb.GlobalConfigItem{Name: name, Value: string(r.Kvs[0].Value)}
		}
	}
	return &pdpb.LoadGlobalConfigResponse{Items: res}, nil
}

// WatchGlobalConfig if the connection of WatchGlobalConfig is end
// or stoped by whatever reason
// just reconnect to it.
func (s *GrpcServer) WatchGlobalConfig(_ *pdpb.WatchGlobalConfigRequest, server pdpb.PD_WatchGlobalConfigServer) error {
	ctx, cancel := context.WithCancel(s.Context())
	defer cancel()
	err := s.sendAllGlobalConfig(ctx, server)
	if err != nil {
		return err
	}
	watchChan := s.client.Watch(ctx, globalConfigPath, clientv3.WithPrefix())
	for {
		select {
		case <-ctx.Done():
			return nil
		case res := <-watchChan:
			cfgs := make([]*pdpb.GlobalConfigItem, 0, len(res.Events))
			for _, e := range res.Events {
				if e.Type != clientv3.EventTypePut {
					continue
				}
				cfgs = append(cfgs, &pdpb.GlobalConfigItem{Name: string(e.Kv.Key), Value: string(e.Kv.Value)})
			}
			if len(cfgs) > 0 {
				err := server.Send(&pdpb.WatchGlobalConfigResponse{Changes: cfgs})
				if err != nil {
					return err
				}
			}
		}
	}
}

func (s *GrpcServer) sendAllGlobalConfig(ctx context.Context, server pdpb.PD_WatchGlobalConfigServer) error {
	configList, err := s.client.Get(ctx, globalConfigPath, clientv3.WithPrefix())
	if err != nil {
		return err
	}
	ls := make([]*pdpb.GlobalConfigItem, configList.Count)
	for i, kv := range configList.Kvs {
		ls[i] = &pdpb.GlobalConfigItem{Name: string(kv.Key), Value: string(kv.Value)}
	}
	err = server.Send(&pdpb.WatchGlobalConfigResponse{Changes: ls})
	return err
}

// Evict the leaders when the store is damaged. Damaged regions are emergency errors
// and requires user to manually remove the `evict-leader-scheduler` with pd-ctl
func (s *GrpcServer) handleDamagedStore(stats *pdpb.StoreStats) error {
	// TODO: regions have no special process for the time being
	// and need to be removed in the future
	damagedRegions := stats.GetDamagedRegionsId()
	if len(damagedRegions) == 0 {
		return nil
	}

	log.Error("store damaged and leaders will be evicted, you might fix the store and remove evict-leader-scheduler manually",
		zap.Uint64("store-id", stats.GetStoreId()),
		zap.Uint64s("region-ids", damagedRegions))

	// TODO: reimplement add scheduler logic to avoid repeating the introduction HTTP requests inside `server/api`.
	return s.GetHandler().AddEvictOrGrant(float64(stats.GetStoreId()), schedulers.EvictLeaderName)
}

// ReportMinResolvedTS implements gRPC PDServer.
func (s *GrpcServer) ReportMinResolvedTS(ctx context.Context, request *pdpb.ReportMinResolvedTsRequest) (*pdpb.ReportMinResolvedTsResponse, error) {
	forwardedHost := getForwardedHost(ctx)
	if !s.isLocalRequest(forwardedHost) {
		client, err := s.getDelegateClient(ctx, forwardedHost)
		if err != nil {
			return nil, err
		}
		ctx = grpcutil.ResetForwardContext(ctx)
		return pdpb.NewPDClient(client).ReportMinResolvedTS(ctx, request)
	}

	if err := s.validateRequest(request.GetHeader()); err != nil {
		return nil, err
	}

	rc := s.GetRaftCluster()
	if rc == nil {
		return &pdpb.ReportMinResolvedTsResponse{Header: s.notBootstrappedHeader()}, nil
	}

	storeID := request.StoreId
	minResolvedTS := request.MinResolvedTs
	if err := rc.SetMinResolvedTS(storeID, minResolvedTS); err != nil {
		return nil, err
	}
	log.Debug("updated min resolved-ts",
		zap.Uint64("store", storeID),
		zap.Uint64("min resolved-ts", minResolvedTS))
	return &pdpb.ReportMinResolvedTsResponse{
		Header: s.header(),
	}, nil
}<|MERGE_RESOLUTION|>--- conflicted
+++ resolved
@@ -671,41 +671,7 @@
 	}
 }
 
-<<<<<<< HEAD
-var errSendRegionHeartbeatTimeout = errors.New("send region heartbeat timeout")
-var errSendBucketHeartbeatTimeout = errors.New("send bucket heartbeat timeout")
-
-// bucketHeartServer wraps PD_ReportBucketsServer to ensure when any error
-// occurs on SendAndClose() or Recv(), both endpoints will be closed.
-type bucketHeartServer struct {
-	stream pdpb.PD_ReportBucketsServer
-	closed int32
-}
-
-func (b *bucketHeartServer) Send(bucket *pdpb.ReportBucketsResponse) error {
-	if atomic.LoadInt32(&b.closed) == 1 {
-		return status.Errorf(codes.Canceled, "stream is closed")
-	}
-	done := make(chan error, 1)
-	go func() {
-		done <- b.stream.SendAndClose(bucket)
-	}()
-	select {
-	case err := <-done:
-		if err != nil {
-			atomic.StoreInt32(&b.closed, 1)
-		}
-		return err
-	case <-time.After(regionHeartbeatSendTimeout):
-		atomic.StoreInt32(&b.closed, 1)
-		return errors.WithStack(errSendBucketHeartbeatTimeout)
-	}
-}
-
-func (b *bucketHeartServer) Recv() (*pdpb.ReportBucketsRequest, error) {
-=======
 func (b *bucketHeartbeatServer) Recv() (*pdpb.ReportBucketsRequest, error) {
->>>>>>> 1fc68b2a
 	if atomic.LoadInt32(&b.closed) == 1 {
 		return nil, io.EOF
 	}
@@ -757,18 +723,10 @@
 // ReportBuckets implements gRPC PDServer
 func (s *GrpcServer) ReportBuckets(stream pdpb.PD_ReportBucketsServer) error {
 	var (
-<<<<<<< HEAD
-		server            = &bucketHeartServer{stream: stream}
-		forwardStream     pdpb.PD_ReportBucketsClient
-		cancel            context.CancelFunc
-		lastForwardedHost string
-		lastBind          time.Time
-=======
 		server            = &bucketHeartbeatServer{stream: stream}
 		forwardStream     pdpb.PD_ReportBucketsClient
 		cancel            context.CancelFunc
 		lastForwardedHost string
->>>>>>> 1fc68b2a
 		errCh             chan error
 	)
 	defer func() {
@@ -822,27 +780,10 @@
 		if err := s.validateRequest(request.GetHeader()); err != nil {
 			return err
 		}
-<<<<<<< HEAD
-		if time.Since(lastBind) > s.cfg.HeartbeatStreamBindInterval.Duration {
-			bucketReportCounter.WithLabelValues("report", "bind").Inc()
-			lastBind = time.Now()
-		}
-		start := time.Now()
-=======
->>>>>>> 1fc68b2a
 		buckets := request.GetBuckets()
 		if buckets == nil || len(buckets.Keys) == 0 {
 			continue
 		}
-<<<<<<< HEAD
-		err = rc.HandleBucketHeartbeat(request.Buckets)
-		if err != nil {
-			regionHeartbeatCounter.WithLabelValues("report", "err").Inc()
-			continue
-		}
-		regionHeartbeatHandleDuration.WithLabelValues().Observe(time.Since(start).Seconds())
-		bucketReportCounter.WithLabelValues("report", "ok").Inc()
-=======
 		store := rc.GetLeaderStoreByRegionID(buckets.GetRegionId())
 		if store == nil {
 			return errors.Errorf("the store of the bucket in region %v is not found ", buckets.GetRegionId())
@@ -859,7 +800,6 @@
 		}
 		bucketReportLatency.WithLabelValues(storeAddress, storeLabel).Observe(time.Since(start).Seconds())
 		bucketReportCounter.WithLabelValues(storeAddress, storeLabel, "report", "ok").Inc()
->>>>>>> 1fc68b2a
 	}
 }
 
@@ -1863,11 +1803,7 @@
 	return forwardStream, cancel, err
 }
 
-<<<<<<< HEAD
-func forwardReportBucketClientToServer(forwardStream pdpb.PD_ReportBucketsClient, server *bucketHeartServer, errCh chan error) {
-=======
 func forwardReportBucketClientToServer(forwardStream pdpb.PD_ReportBucketsClient, server *bucketHeartbeatServer, errCh chan error) {
->>>>>>> 1fc68b2a
 	defer close(errCh)
 	for {
 		resp, err := forwardStream.CloseAndRecv()
